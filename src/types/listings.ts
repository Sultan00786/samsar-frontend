import type {
  ListingCategory,
  VehicleType,
  PropertyType,
  FuelType,
  TransmissionType,
  Condition,
  ListingAction,
  ListingStatus,
} from "./enums";

export interface ListingFieldSchema {
  name: string;
  label: string;
  type: 'text' | 'number' | 'select' | 'textarea' | 'checkbox' | 'date' | 'colorpicker' | 'multiselect' | 'toggle';
  section: string;
  required: boolean;
  options?: string[];
  validate?: (value: any) => string | null;
  featureCategory?: 'entertainment' | 'lighting' | 'cameras' | 'safety' | 'climate';
}

export interface VehicleDetails {
  vehicleType: VehicleType;
  make: string;
  model: string;
  year: string;
  mileage: string;
  fuelType: FuelType;
  transmission: TransmissionType;
  brakeType: string;
  engineSize: string;
  color: string;
  condition: Condition;
  features: string[];
  // Required fields for bus
  seatingCapacity?: number;
  // Required fields for van
  vanType?: string;
  cargoVolume?: number;
  payloadCapacity?: number;
  // Additional fields
  interiorColor?: string;
  engine?: string;
  horsepower?: number;
  torque?: number;
  previousOwners?: number;
  registrationStatus?: string;
  serviceHistory?: string;
  warranty?: string;
  // Van-specific optional fields
  roofHeight?: string;
  loadingFeatures?: string[];
  refrigeration?: boolean;
  temperatureRange?: string;
  interiorHeight?: string;
  interiorLength?: string;
  drivingAssistance?: string[];
  // Tractor-specific fields
  attachments?: string[];
  fuelTankCapacity?: string;
  tires?: string;
  implementType?: string;
  width?: number;
  weight?: number;
  maxLoadCapacity?: number;
  wheelbase?: number;
  turningRadius?: number;
  powerTakeOff?: boolean;
  frontLoader?: boolean;
  rearLoader?: boolean;
  hydraulicSystem?: string;
  fuelEfficiency?: string;

  // New fields
  drivetrain?: string;
  seatingMaterial?: string;
  seatHeating?: string;
  seatVentilation?: string;
  sunroof?: string;
  airbags?: string;
  parkingSensors?: string;
  backupCamera?: string;
}

export interface TractorDetails extends VehicleDetails {
  horsepower: number;
  attachments: string[];
  fuelTankCapacity: string;
  tires: string;
  features: string[];
  // Required base fields
  vehicleType: VehicleType.TRACTOR;
  make: string;
  model: string;
  year: string;
  mileage: string;
  fuelType: FuelType;
  transmission: TransmissionType;
  brakeType: string;
  engineSize: string;
  color: string;
  condition: Condition;
  // Optional fields
  interiorColor?: string;
  engine?: string;
  warranty?: string;
  serviceHistory?: string;
  previousOwners?: number;
  registrationStatus?: string;
}

export interface RealEstateDetails {
  propertyType: PropertyType;
  size?: string;
  yearBuilt?: string;
  bedrooms?: string;
  bathrooms?: string;
  condition?: Condition;
  features?: string[];
}

export interface ListingDetails {
  vehicles?: VehicleDetails | TractorDetails;
  realEstate?: RealEstateDetails;
}

export interface Location {
  address: string;
  city: string;
  state: string;
  country: string;
  postalCode: string;
}

export interface Category {
  mainCategory: ListingCategory;
  subCategory: string;
}

export interface Listing {
  id: string;
  title: string;
  description: string;
  price: number;
  category: {
    mainCategory: ListingCategory;
    subCategory: VehicleType | PropertyType;
  };
  location: string;
<<<<<<< HEAD
  category: Category;
  subCategory: string;
  images: string[];
=======
  images: (string | File)[];
>>>>>>> 5d373b96
  createdAt: string;
  updatedAt: string;
  userId: string;
  details: ListingDetails;
  listingAction: ListingAction;
  seller?: {
    id: string;
    username: string;
    profilePicture: string | null;
  };
}

export interface ListingUpdateInput {
  title: string;
  description: string;
  price: number;
  location: string;
  category: Category;
  details?: {
    vehicles?: Record<string, any>;
    realEstate?: Record<string, any>;
  };
  status?: ListingStatus;
}

export interface ListingResponse {
  success: boolean;
  data?: Listing;
  message?: string;
}

export interface ListingsResponse {
  listings: Listing[];
  total: number;
  page: number;
  limit: number;
  hasMore?: boolean;
}

export interface UserListingsResponse {
  listings: Listing[];
  total: number;
  page: number;
  limit: number;
  hasMore: boolean;
}

// Base form state with all fields optional for form handling
export interface BaseFormState {
  title?: string;
  description?: string;
  price?: number | string;
  location?: string;
  category?: {
    mainCategory: ListingCategory;
    subCategory: VehicleType | PropertyType;
  };
  details?: {
    vehicles?: VehicleDetails;
    realEstate?: RealEstateDetails;
  };
  images?: Array<string | File>;
  features?: string[];
  listingAction?: "sell" | "rent";
}

// Complete form state with required fields for final submission
export interface FormState
  extends Required<Omit<BaseFormState, "features" | "listingAction">> {
  features?: string[];
  listingAction?: "sell" | "rent";
}<|MERGE_RESOLUTION|>--- conflicted
+++ resolved
@@ -148,13 +148,7 @@
     subCategory: VehicleType | PropertyType;
   };
   location: string;
-<<<<<<< HEAD
-  category: Category;
-  subCategory: string;
-  images: string[];
-=======
   images: (string | File)[];
->>>>>>> 5d373b96
   createdAt: string;
   updatedAt: string;
   userId: string;
