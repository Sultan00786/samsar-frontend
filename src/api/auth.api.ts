import apiClient from "./apiClient";
import type {
  AuthResponse,
  AuthError,
  AuthErrorCode,
  AuthUser,
  // AuthTokens is used by TokenManager.setTokens
  AuthTokens,
} from "../types/auth.types";

import TokenManager from "../utils/tokenManager";
import axios, { AxiosError, AxiosResponse } from "axios";
import { API_URL_PROD } from "@/config";
import { Cookie } from "lucide-react";
import Cookies from "js-cookie";

const RETRY_DELAY = 1000; // 1 second
const MAX_RETRIES = 3;

const wait = (ms: number) => new Promise((resolve) => setTimeout(resolve, ms));

/**
 * Authentication API service
 * Handles all authentication-related API requests
 */
class AuthAPI {
  /**
   * Handles request retries with token refresh and rate limiting
   * @param requestFn Function that makes the API request
   * @param retries Number of retries remaining
   * @param delay Delay between retries in milliseconds
   * @param skip429Retry Whether to skip retrying on 429 status
   * @returns Promise with the API response
   */
  protected static async retryRequest<T>(
    requestFn: () => Promise<AxiosResponse<T>>,
    retries = MAX_RETRIES,
    delay = RETRY_DELAY,
    skip429Retry = false
  ): Promise<AxiosResponse<T>> {
    try {
      // Attempt the request
      return await requestFn();
    } catch (error) {
      // Ensure we're dealing with an AxiosError
      if (!axios.isAxiosError(error)) {
        throw error; // Not an Axios error, just rethrow
      }

      const axiosError = error as AxiosError;
      const status = axiosError.response?.status;

      // Handle 401 Unauthorized with token refresh
      if (status === 401 && retries > 0) {
        try {
          // Try to refresh token
          const refreshResponse = await AuthAPI.refreshTokens();
          if (refreshResponse.success && refreshResponse.data?.tokens) {
            // Set the new tokens
            TokenManager.setTokens(refreshResponse.data.tokens);
            // Retry the original request with new token
            return AuthAPI.retryRequest(
              requestFn,
              retries - 1,
              delay,
              skip429Retry
            );
          }
          // If refresh didn't work but didn't throw, clear auth and throw original error
          TokenManager.clearTokens();
          localStorage.clear();
          Cookies.remove("token");
          throw axiosError;
        } catch (refreshError) {
          // If refresh fails, clear auth state
          TokenManager.clearTokens();
          localStorage.clear();
          Cookies.remove("token");
          throw refreshError; // Throw the refresh error for better debugging
        }
      }

      // Handle rate limiting (429 Too Many Requests)
      if (status === 429) {
        // Skip retry if requested
        if (skip429Retry) {
          throw axiosError;
        }

        // Calculate retry delay based on Retry-After header if available
        let retryAfter = delay;
        const retryAfterHeader = axiosError.response?.headers?.["retry-after"];

        if (retryAfterHeader) {
          // Parse retry-after header (can be seconds or date)
          if (!isNaN(Number(retryAfterHeader))) {
            // If it's a number, interpret as seconds
            retryAfter = parseInt(retryAfterHeader, 10) * 1000;
          } else {
            // If it's a date string, calculate milliseconds until that time
            const retryDate = new Date(retryAfterHeader).getTime();
            retryAfter = Math.max(0, retryDate - Date.now()); // Ensure non-negative
          }
        }

        // Wait for the calculated time before retrying
        await wait(retryAfter);

        // Retry with exponential backoff
        return AuthAPI.retryRequest(
          requestFn,
          retries - 1,
          delay * 2, // Exponential backoff
          skip429Retry
        );
      }

      // For all other errors, just throw
      throw axiosError;
    }
  }

  /**
   * Logs in a user with email and password
   * @param email User's email
   * @param password User's password
   * @returns Authentication response
   */
  static async login(email: string, password: string): Promise<AuthResponse> {
    try {
      const response = await apiClient.post<AuthResponse>("/auth/login", {
        email,
        password,
      });

      if (response.data.success && response.data.data?.tokens) {
        TokenManager.setTokens(response.data.data.tokens);
      }

      return response.data;
    } catch (error) {
      const axiosError = error as AxiosError;
      console.error("Login error:", axiosError.response?.data || axiosError);

      if (axiosError.response?.data) {
        return axiosError.response.data as AuthResponse;
      }

      return {
        success: false,
        error: {
          code: "NETWORK_ERROR" as AuthErrorCode,
          message: axiosError.message || "Failed to connect to server",
        },
      };
    }
  }

  /**
   * Registers a new user
   * @param user User's registration data
   * @returns Authentication response
   */
  static async register(user: FormData): Promise<AuthResponse> {
    try {
      const response = await AuthAPI.retryRequest(() =>
        apiClient.post<AuthResponse>("/auth/register", user, {
          headers: {
            "Content-Type": "multipart/form-data",
          },
          withCredentials: true,
        })
      );

      if (response.data.success && response.data.data?.tokens) {
        TokenManager.setTokens(response.data.data.tokens);
      }

      return response.data;
    } catch (error) {
      const axiosError = error as AxiosError;
      console.error(
        "Registration error:",
        axiosError.response?.data || axiosError
      );

      if (axiosError.response?.status === 429) {
        return {
          success: false,
          error: {
            code: "RATE_LIMIT" as AuthErrorCode,
            message: "Too many registration attempts. Please try again later.",
          },
        };
      }

      if (axiosError.response?.data) {
        return axiosError.response.data as AuthResponse;
      }

      return {
        success: false,
        error: {
          code: "NETWORK_ERROR" as AuthErrorCode,
          message:
            axiosError instanceof Error
              ? axiosError.message
              : "Failed to connect to server",
        },
      };
    }
  }

  /**
   * Verifies if a token is valid
   * @param token JWT token to verify
   * @returns Promise with success status and optional error
   */
  static async verifyToken(
    token: string
  ): Promise<{ success: boolean; error?: AuthError }> {
    try {
      await apiClient.get("/auth/verify-token", {
        headers: {
          Authorization: `Bearer ${token}`,
        },
      });
      return { success: true };
    } catch (error) {
      const axiosError = error as AxiosError;
      const errorMessage =
        (axiosError.response?.data as any)?.message ||
        "Token verification failed";
      return {
        success: false,
        error: {
          code: "TOKEN_EXPIRED" as AuthErrorCode,
          message: errorMessage,
        },
      };
    }
  }

  /**
   * Refreshes the authentication tokens
   * @returns Authentication response
   */
  static async refreshTokens(): Promise<AuthResponse> {
    try {
      // Get the current refresh token from storage
      const tokens = TokenManager.getTokens();
      if (!tokens?.refreshToken || !tokens?.accessToken || !tokens) {
        TokenManager.clearTokens();
        localStorage.clear();
        Cookies.remove("token");
        return {
          success: false,
          error: {
            code: "NO_REFRESH_TOKEN" as AuthErrorCode,
            message: "No refresh token available",
          },
        };
      }

      // Attempt to refresh with the token
      const response = await apiClient.post<AuthResponse>(
        "/auth/refresh",
        {
          refreshToken: tokens.refreshToken,
        },
        {
          // Don't retry this request if it fails with 401
          withCredentials: true,
        }
      );

      if (!response.data.success) {
        TokenManager.clearTokens();
        localStorage.clear();
        Cookies.remove("token");
        throw Error("Failed to refresh token");
      }

      if (response.data.success && response.data.data?.tokens) {
        TokenManager.setTokens(response.data.data.tokens);
      }

      return response.data;
    } catch (error) {
      const axiosError = error as Error;
      TokenManager.clearTokens();
      localStorage.clear();
      Cookies.remove("token");
      console.error("Token refresh error:", axiosError);
      return {
        success: false,
        error: {
          code: "REFRESH_FAILED" as AuthErrorCode,
          message: axiosError.message || "Failed to refresh token",
        },
      };
    }
  }

  /**
   * Logs out the current user
   * @returns Authentication response
   */
  static async logout(): Promise<AuthResponse> {
    try {
      const response = await apiClient.post<AuthResponse>(
        "/auth/logout",
        null,
        {
          withCredentials: true,
        }
      );

      // Clear tokens regardless of response
      TokenManager.clearTokens();
      localStorage.clear();
      Cookies.remove("token");

      return (
        response.data || {
          success: true,
          data: { message: "Logged out successfully" },
        }
      );
    } catch (error) {
      const axiosError = error as AxiosError;
      console.error("Logout error:", axiosError.response?.data || axiosError);

      // Clear tokens even if the request fails
      TokenManager.clearTokens();
      localStorage.clear();
      Cookies.remove("token");

      return {
        success: true, // Always return success for logout
        data: { message: "Logged out successfully" },
      };
    }
  }

  /**
   * Gets the current user's profile
   * @returns Authentication response
   */
  static async getMe(): Promise<AuthResponse> {
    try {
      const response = await AuthAPI.retryRequest(() =>
        apiClient.get<AuthResponse>("/auth/me", {
          withCredentials: true,
        })
      );

      if (!response.data) {
        throw new Error("No response data received");
      }

      return response.data;
    } catch (error) {
      const axiosError = error as AxiosError;
      console.error(
        "Get profile error:",
        axiosError.response?.data || axiosError
      );

      // Check if we need to refresh token
      if (axiosError.response?.status === 401) {
        try {
          // Try to refresh tokens
          const refreshResult = await AuthAPI.refreshTokens();
          if (refreshResult.success) {
            // Retry the request
            return await AuthAPI.getMe();
          }

          // If refresh failed, return the error without clearing tokens immediately
          return {
            success: false,
            error: {
              code: "REFRESH_FAILED" as AuthErrorCode,
              message: "Failed to refresh token. Please try again.",
            },
          };
        } catch (refreshError) {
          console.error("Error refreshing tokens during getMe:", refreshError);
          return {
            success: false,
            error: {
              code: "REFRESH_FAILED" as AuthErrorCode,
              message: "Failed to refresh token. Please try again.",
            },
          };
        }
      }

      // Handle non-401 errors
      return {
        success: false,
        error: {
          code:
            ((error as AxiosError).response?.data as any)?.error?.code ||
            ("UNKNOWN_ERROR" as AuthErrorCode),
          message:
            ((error as AxiosError).response?.data as any)?.error?.message ||
            (error instanceof Error
              ? error.message
              : "Failed to get user profile"),
        },
      };
    }
  }
}

/**
 * Handles user-related API requests
 */
class UserAPI extends AuthAPI {
  /**
   * Updates user profile
   */
  static async updateProfile(
    data: FormData
  ): Promise<{ success: boolean; data?: AuthUser; error?: AuthError }> {
    try {
      const response = await this.retryRequest(() =>
        apiClient.put<{ success: boolean; data: AuthUser }>(
          "users/profile",
          data,
          // Ensure Content-Type is not set so browser/axios sets multipart/form-data
<<<<<<< HEAD
          data instanceof FormData
            ? { headers: { "Content-Type": undefined }, withCredentials: true }
            : undefined
        )
=======
          { headers: { "Content-Type": undefined }, withCredentials: true }
        ),
>>>>>>> 2cf43398
      );
      return response.data;
    } catch (error: any) {
      return {
        success: false,
        error: {
          code: "UNKNOWN",
          message: error.response?.data?.error || "Failed to update profile",
        },
      };
    }
  }

  /**
   * Gets a user's profile
   */
  static async getProfile(
    userId: string
  ): Promise<{ success: boolean; data?: AuthUser; error?: AuthError }> {
    try {
      const response = await axios.get<{ success: boolean; data: AuthUser }>(
        `${API_URL_PROD}/users/public-profile/${userId}`
      );
      return response.data;
    } catch (error: any) {
      return {
        success: false,
        error: {
          code: "UNKNOWN",
          message: error.response?.data?.error || "Failed to get profile",
        },
      };
    }
  }

  /**
   * Updates user settings
   */
  static async updateSettings(
    settings: Record<string, any>
  ): Promise<{ success: boolean; data?: AuthUser; error?: AuthError }> {
    try {
      const response = await this.retryRequest(() =>
        apiClient.put<{ success: boolean; data: AuthUser }>(
          "users/settings",
          settings,
          { withCredentials: true }
        )
      );
      return response.data;
    } catch (error: any) {
      return {
        success: false,
        error: {
          code: "UNKNOWN",
          message: error.response?.data?.error || "Failed to update settings",
        },
      };
    }
  }
}

// Export the classes
export { AuthAPI, UserAPI };<|MERGE_RESOLUTION|>--- conflicted
+++ resolved
@@ -431,15 +431,8 @@
           "users/profile",
           data,
           // Ensure Content-Type is not set so browser/axios sets multipart/form-data
-<<<<<<< HEAD
-          data instanceof FormData
-            ? { headers: { "Content-Type": undefined }, withCredentials: true }
-            : undefined
-        )
-=======
           { headers: { "Content-Type": undefined }, withCredentials: true }
         ),
->>>>>>> 2cf43398
       );
       return response.data;
     } catch (error: any) {
