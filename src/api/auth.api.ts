--- conflicted
+++ resolved
@@ -9,13 +9,8 @@
 } from "../types/auth.types";
 
 import TokenManager from "../utils/tokenManager";
-<<<<<<< HEAD
-import { AuthProvider } from "@/contexts";
-import { AuthContext } from "@/contexts/AuthContext";
-=======
 import axios, { AxiosError, AxiosResponse } from "axios";
 import { API_URL_PROD } from "@/config";
->>>>>>> 95d7f0ac
 
 const RETRY_DELAY = 1000; // 1 second
 const MAX_RETRIES = 3;
@@ -39,13 +34,8 @@
     requestFn: () => Promise<AxiosResponse<T>>,
     retries = MAX_RETRIES,
     delay = RETRY_DELAY,
-<<<<<<< HEAD
-    skip429Retry = false
-  ): Promise<T> {
-=======
     skip429Retry = false,
   ): Promise<AxiosResponse<T>> {
->>>>>>> 95d7f0ac
     try {
       // Attempt the request
       return await requestFn();
@@ -114,11 +104,7 @@
         return AuthAPI.retryRequest(
           requestFn,
           retries - 1,
-<<<<<<< HEAD
-          delay * 2,
-=======
           delay * 2, // Exponential backoff
->>>>>>> 95d7f0ac
           skip429Retry
         );
       }
@@ -162,33 +148,10 @@
    */
   static async login(email: string, password: string): Promise<AuthResponse> {
     try {
-<<<<<<< HEAD
-      const response = await this.retryRequest(
-        () =>
-          apiClient.post<AuthResponse>(
-            "/auth/login",
-            {
-              email,
-              password,
-            },
-            {
-              withCredentials: true,
-            }
-          ),
-        MAX_RETRIES,
-        RETRY_DELAY,
-        true // skip429Retry = true for login
-      );
-
-      if (!response.data) {
-        throw new Error("No response data received");
-      }
-=======
       const response = await apiClient.post<AuthResponse>('/auth/login', {
         email,
         password,
       });
->>>>>>> 95d7f0ac
 
       if (response.data.success && response.data.data?.tokens) {
         TokenManager.setTokens(response.data.data.tokens);
@@ -288,15 +251,7 @@
         withCredentials: true
       });
 
-<<<<<<< HEAD
-      if (
-        response.data.success &&
-        response.data.data &&
-        response.data.data.tokens
-      ) {
-=======
       if (response.data.success && response.data.data?.tokens) {
->>>>>>> 95d7f0ac
         TokenManager.setTokens(response.data.data.tokens);
       }
 
@@ -351,17 +306,10 @@
    */
   static async getMe(): Promise<AuthResponse> {
     try {
-<<<<<<< HEAD
-      const response = await this.retryRequest(() =>
-        apiClient.get<AuthResponse>("auth/me", {
-          withCredentials: true,
-        })
-=======
       const response = await AuthAPI.retryRequest(() =>
         apiClient.get<AuthResponse>("/auth/me", {
           withCredentials: true
-        }),
->>>>>>> 95d7f0ac
+        })
       );
 
       if (!response.data) {
