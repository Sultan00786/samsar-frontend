--- conflicted
+++ resolved
@@ -73,15 +73,12 @@
         console.log("Got response:", response);
 
         // Log the full response data for debugging advanced details
-<<<<<<< HEAD
         console.log(
           "Response data details:",
           JSON.stringify(response.data?.details, null, 2)
         );
-=======
         console.log('FULL Response Data:', JSON.stringify(response.data, null, 2));
         console.log('Response data details:', JSON.stringify(response.data?.details, null, 2));
->>>>>>> fe0417b1
         if (response.data?.details?.vehicles) {
           console.log(
             "Vehicle details:",
@@ -128,7 +125,6 @@
         console.log("Listing category:", category);
 
         // Log all the details to debug what's available
-<<<<<<< HEAD
         console.log(
           "Details before transformation:",
           JSON.stringify(details, null, 2)
@@ -172,43 +168,6 @@
             ? JSON.stringify(transformedDetails.vehicles, null, 2)
             : "No vehicle details"
         );
-=======
-        console.log('FULL Details:', JSON.stringify(details, null, 2));
-        console.log('Details before transformation:', JSON.stringify(details, null, 2));
-        console.log('Vehicle details before:', details.vehicles ? JSON.stringify(details.vehicles, null, 2) : 'No vehicle details');
-        
-        // Transform vehicle details if present with comprehensive defaults
-        const transformedDetails: IListingDetails = {
-          vehicles: details.vehicles ? {
-            ...details.vehicles,
-            vehicleType: subCategory as VehicleType,
-            features: details.vehicles.features || [],
-            // Essential fields with defaults
-            mileage: details.vehicles.mileage?.toString() || "0",
-            fuelType: details.vehicles.fuelType || FuelType.GASOLINE,
-            transmissionType: details.vehicles.transmissionType || TransmissionType.AUTOMATIC,
-            // Appearance fields with defaults
-            color: details.vehicles.color || "#000000",
-            interiorColor: details.vehicles.interiorColor || "#000000",
-            condition: details.vehicles.condition || Condition.GOOD,
-            // Technical fields with defaults
-            engine: details.vehicles.engine || t("common.notProvided"),
-            warranty: details.vehicles.warranty?.toString() || "0",
-            serviceHistory: details.vehicles.serviceHistory || "none",
-            previousOwners: details.vehicles.previousOwners || 0,
-            registrationStatus: details.vehicles.registrationStatus || "unregistered"
-          } : undefined,
-          realEstate: details.realEstate ? {
-            ...details.realEstate,
-            propertyType: subCategory as PropertyType,
-            features: details.realEstate.features || []
-          } : undefined
-        };
-        
-        console.log('Vehicles Details:', JSON.stringify(details.vehicles, null, 2));
-        console.log('Raw Vehicle Details from API:', JSON.stringify(response.data.details.vehicles, null, 2));
-        console.log('Vehicle details after transformation:', transformedDetails.vehicles ? JSON.stringify(transformedDetails.vehicles, null, 2) : 'No vehicle details');
->>>>>>> fe0417b1
 
         setListing({
           ...rest,
@@ -329,7 +288,6 @@
             </h1>
             <p className="text-2xl font-semibold text-blue-600 dark:text-blue-400">
               {formatCurrency(listing.price)}
-<<<<<<< HEAD
               {listing.listingAction?.toLowerCase() === "rent" && "/month"}
             </p>
           </div>
@@ -372,39 +330,6 @@
                 <p className="font-medium text-gray-900 dark:text-white capitalize">
                   {listing.listingAction || t("common.notProvided")}
                 </p>
-=======
-              {listing.listingAction === 'rent' && "/month"}
-            </p>
-          </div>
-
-          <div className="space-y-8">
-            {/* Basic Information */}
-            <div>
-              <h2 className="text-xl font-semibold mb-4">{t("listings.basicInformation")}</h2>
-              <div className="grid grid-cols-2 gap-4">
-                <div>
-                  <p className="text-gray-600 dark:text-gray-400">{t("listings.title")}</p>
-                  <p className="font-medium">{listing.title}</p>
-                </div>
-                <div>
-                  <p className="text-gray-600 dark:text-gray-400">{t("listings.price")}</p>
-                  <p className="font-medium">{formatCurrency(listing.price)}</p>
-                </div>
-                <div>
-                  <p className="text-gray-600 dark:text-gray-400">{t("listings.location")}</p>
-                  <p className="font-medium">{listing.location}</p>
-                </div>
-                <div>
-                  <p className="text-gray-600 dark:text-gray-400">{t("listings.listingAction")}</p>
-                  <p className="font-medium capitalize">{t(`listings.actions.${listing.listingAction}`) || t("common.notProvided")}</p>
-                </div>
-                {listing.description && (
-                  <div className="col-span-2">
-                    <p className="text-gray-600 dark:text-gray-400">{t("listings.description")}</p>
-                    <p className="font-medium whitespace-pre-wrap">{listing.description}</p>
-                  </div>
-                )}
->>>>>>> fe0417b1
               </div>
             </div>
           </div>
@@ -416,7 +341,6 @@
                         {t("listings.vehicleDetails")}
                      </h2> */}
 
-<<<<<<< HEAD
               <div className="space-y-6">
                 {/* Essential Details */}
                 <div className=" bg-white dark:bg-gray-800 shadow-md p-6 rounded-xl space-y-4">
@@ -447,40 +371,6 @@
                       <p className="font-medium text-gray-900 dark:text-white">
                         {listing.details.vehicles.year}
                       </p>
-=======
-            {/* Vehicle Details */}
-            {isVehicle && listing.details.vehicles && (
-              <div className="space-y-6">
-                <h2 className="text-xl font-semibold">{t("listings.vehicleDetails")}</h2>
-                
-                {/* Essential Details */}
-                <div>
-                  <h3 className="text-lg font-semibold mb-2">{t("listings.essentialDetails")}</h3>
-                  <div className="grid grid-cols-2 gap-4">
-                    <div>
-                      <span className="text-gray-600 dark:text-gray-400">{t("listings.make")}</span>
-                      <p className="font-medium">{listing.details.vehicles.make}</p>
-                    </div>
-                    <div>
-                      <span className="text-gray-600 dark:text-gray-400">{t("listings.model")}</span>
-                      <p className="font-medium">{listing.details.vehicles.model}</p>
-                    </div>
-                    <div>
-                      <span className="text-gray-600 dark:text-gray-400">{t("listings.year")}</span>
-                      <p className="font-medium">{listing.details.vehicles.year}</p>
-                    </div>
-                    <div>
-                      <span className="text-gray-600 dark:text-gray-400">{t("listings.mileage")}</span>
-                      <p className="font-medium">{listing.details.vehicles.mileage} km</p>
-                    </div>
-                    <div>
-                      <span className="text-gray-600 dark:text-gray-400">{t("listings.fuelType")}</span>
-                      <p className="font-medium capitalize">{t(`listings.fuelTypes.${listing.details.vehicles.fuelType}`)}</p>
-                    </div>
-                    <div>
-                      <span className="text-gray-600 dark:text-gray-400">{t("listings.transmission")}</span>
-                      <p className="font-medium capitalize">{t(`listings.transmissionTypes.${listing.details.vehicles.transmissionType}`)}</p>
->>>>>>> fe0417b1
                     </div>
                     {listing.details.vehicles.mileage && (
                       <div className="space-y-1">
@@ -516,7 +406,6 @@
                 </div>
 
                 {/* Appearance */}
-<<<<<<< HEAD
                 <div className=" bg-white dark:bg-gray-800 shadow-md p-6 rounded-xl space-y-4">
                   <h3 className="text-lg font-semibold text-gray-900 dark:text-white">
                     {t("listings.appearance")}
@@ -674,63 +563,6 @@
                       `listings.propertyTypes.${listing.details.realEstate.propertyType.toLowerCase()}`
                     )}
                   </p>
-=======
-                <div>
-                  <h3 className="text-lg font-semibold mb-2">{t("listings.appearance")}</h3>
-                  <div className="grid grid-cols-2 gap-4">
-                    <div>
-                      <span className="text-gray-600 dark:text-gray-400">{t("listings.exteriorColor")}</span>
-                      <div className="flex items-center gap-2">
-                        <div 
-                          className="w-6 h-6 rounded-full border border-gray-200" 
-                          style={{ backgroundColor: listing.details.vehicles.color || "#000000" }}
-                        />
-                        <p className="font-medium">{listing.details.vehicles.color || t("common.notProvided")}</p>
-                      </div>
-                    </div>
-                    <div>
-                      <span className="text-gray-600 dark:text-gray-400">{t("listings.interiorColor")}</span>
-                      <div className="flex items-center gap-2">
-                        <div 
-                          className="w-6 h-6 rounded-full border border-gray-200" 
-                          style={{ backgroundColor: listing.details.vehicles.interiorColor || "#000000" }}
-                        />
-                        <p className="font-medium">{listing.details.vehicles.interiorColor || t("common.notProvided")}</p>
-                      </div>
-                    </div>
-                    <div>
-                      <span className="text-gray-600 dark:text-gray-400">{t("listings.condition")}</span>
-                      <p className="font-medium capitalize">{t(`listings.conditions.${listing.details.vehicles.condition || "good"}`)}</p>
-                    </div>
-                  </div>
-                </div>
-                
-                {/* Technical Details */}
-                <div>
-                  <h3 className="text-lg font-semibold mb-2">{t("listings.technicalDetails")}</h3>
-                  <div className="grid grid-cols-2 gap-4">
-                    <div>
-                      <span className="text-gray-600 dark:text-gray-400">{t("listings.engine")}</span>
-                      <p className="font-medium">{listing.details.vehicles.engine || t("common.notProvided")}</p>
-                    </div>
-                    <div>
-                      <span className="text-gray-600 dark:text-gray-400">{t("listings.warranty")}</span>
-                      <p className="font-medium">{listing.details.vehicles.warranty || "0"} {t("listings.months")}</p>
-                    </div>
-                    <div>
-                      <span className="text-gray-600 dark:text-gray-400">{t("listings.serviceHistory")}</span>
-                      <p className="font-medium">{listing.details.vehicles.serviceHistory || t("common.notProvided")}</p>
-                    </div>
-                    <div>
-                      <span className="text-gray-600 dark:text-gray-400">{t("listings.previousOwners")}</span>
-                      <p className="font-medium">{listing.details.vehicles.previousOwners || "0"}</p>
-                    </div>
-                    <div>
-                      <span className="text-gray-600 dark:text-gray-400">{t("listings.registrationStatus")}</span>
-                      <p className="font-medium capitalize">{listing.details.vehicles.registrationStatus || t("common.notProvided")}</p>
-                    </div>
-                  </div>
->>>>>>> fe0417b1
                 </div>
                 {listing.details.realEstate.size && (
                   <div className="space-y-1">
@@ -786,7 +618,6 @@
                 )}
               </div>
 
-<<<<<<< HEAD
               {listing.details.realEstate.features &&
                 listing.details.realEstate.features.length > 0 && (
                   <div className="mt-6 space-y-4">
@@ -804,28 +635,12 @@
                           </span>
                         )
                       )}
-=======
-                {/* Features */}
-                {listing.details.vehicles.features && listing.details.vehicles.features.length > 0 && (
-                  <div>
-                    <h3 className="text-lg font-semibold mb-2">{t("listings.features")}</h3>
-                    <div className="flex flex-wrap gap-2">
-                      {listing.details.vehicles.features.map((feature, index) => (
-                        <span 
-                          key={index}
-                          className="px-3 py-1 bg-gray-100 dark:bg-gray-700 rounded-full text-sm"
-                        >
-                          {t(`listings.features.${feature}`)}
-                        </span>
-                      ))}
->>>>>>> fe0417b1
                     </div>
                   </div>
                 )}
             </div>
           )}
 
-<<<<<<< HEAD
           {/* Description */}
           {listing.description && (
             <div className="bg-white dark:bg-gray-800 rounded-xl shadow-md p-6">
@@ -871,47 +686,11 @@
                     >
                       {t("common.cancel")}
                     </button>
-=======
-            {/* Contact Section */}
-            {!isOwner && (
-              <div className="mt-8">
-                {!showContactForm ? (
-                  <button
-                    onClick={() => setShowContactForm(true)}
-                    className="w-full px-6 py-3 bg-blue-600 text-white rounded-lg hover:bg-blue-700 transition-colors"
-                  >
-                    {t("listings.contactSeller")}
-                  </button>
-                ) : (
-                  <div className="space-y-4">
-                    <textarea
-                      value={message}
-                      onChange={(e) => setMessage(e.target.value)}
-                      placeholder={t("messages.enterMessage")}
-                      className="w-full p-3 border rounded-lg dark:bg-gray-800 dark:border-gray-700"
-                      rows={4}
-                    />
-                    <div className="flex gap-4">
-                      <button
-                        onClick={handleContactSeller}
-                        disabled={!message.trim() || isSending}
-                        className="flex-1 px-6 py-3 bg-blue-600 text-white rounded-lg hover:bg-blue-700 transition-colors disabled:bg-gray-400"
-                      >
-                        {isSending ? t("common.sending") : t("messages.send")}
-                      </button>
-                      <button
-                        onClick={() => setShowContactForm(false)}
-                        className="px-6 py-3 bg-gray-200 dark:bg-gray-700 rounded-lg hover:bg-gray-300 dark:hover:bg-gray-600 transition-colors"
-                      >
-                        {t("common.cancel")}
-                      </button>
-                    </div>
->>>>>>> fe0417b1
-                  </div>
-                )}
-              </div>
-            )}
-          </div>
+                  </div>
+                </div>
+              )}
+            </div>
+          )}
         </div>
       </div>
     </div>
