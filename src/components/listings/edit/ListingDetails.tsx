import { listingsAPI } from "@/api/listings.api";
import { MessagesAPI } from "@/api/messaging.api";
import { useAuth } from "@/hooks/useAuth";
import { ListingAction, ListingCategory } from "@/types/enums";
import type { PropertyType, VehicleType } from "@/types/enums";
import type { Listing, ListingDetails } from "@/types/listings";
import type { ListingMessageInput } from "@/types/messaging";
import { formatCurrency } from "@/utils/format";
<<<<<<< HEAD
import { useEffect, useState, lazy, Suspense } from "react";
import { useTranslation } from "react-i18next";
import { Link, useNavigate, useParams } from "react-router-dom";
import { toast } from "react-toastify";
const ImageGallery = lazy(
  () => import("@/components/listings/images/ImageGallery")
);
=======
const ImageGallery = React.lazy(
  () => import("@/components/listings/images/ImageGallery"),
);
import { Link } from "react-router-dom";
>>>>>>> b9a2a9e9

interface ListingImage {
  url: string;
  id?: string;
  listingId?: string;
  order?: number;
}

interface ExtendedListing extends Listing {
  seller?: {
    id: string;
    username: string;
    profilePicture: string | null;
  };
}

interface Features {
  safetyFeatures: string[];
  cameraFeatures: string[];
  climateFeatures: string[];
  enternmentFeatures: string[];
  lightingFeatures: string[];
  convenienceFeatures: string[];
}

// Using types directly from listings.ts
import { LoadingSpinner } from "@/api";
import FeatureSection from "./FeatureSection";

const featuresDetails = {
  safetyFeatures: [
    "blindSpotMonitor",
    "laneAssist",
    "adaptiveCruiseControl",
    "tractionControl",
    "abs",
    "emergencyBrakeAssist",
    "tirePressureMonitoring",
    "parkingSensors",
    "frontAirbags",
    "sideAirbags",
    "curtainAirbags",
    "kneeAirbags",
    "cruiseControl",
    "laneDepartureWarning",
    "laneKeepAssist",
    "automaticEmergencyBraking",
  ],
  cameraFeatures: ["rearCamera", "camera360", "dashCam", "nightVision"],
  climateFeatures: [
    "climateControl",
    "heatedSeats",
    "ventilatedSeats",
    "dualZoneClimate",
    "rearAC",
    "airQualitySensor",
  ],
  enternmentFeatures: [
    "bluetooth",
    "appleCarPlay",
    "androidAuto",
    "premiumSound",
    "wirelessCharging",
    "usbPorts",
    "cdPlayer",
    "dvdPlayer",
    "rearSeatEntertainment",
  ],
  lightingFeatures: [
    "ledHeadlights",
    "adaptiveHeadlights",
    "ambientLighting",
    "fogLights",
    "automaticHighBeams",
  ],
  convenienceFeatures: [
    "keylessEntry",
    "sunroof",
    "spareKey",
    "remoteStart",
    "powerTailgate",
    "autoDimmingMirrors",
    "rainSensingWipers",
  ],
};

const ListingDetails = () => {
  const { t } = useTranslation();
  const { id } = useParams();
  const navigate = useNavigate();
  const { user, isAuthenticated } = useAuth();

  const [listing, setListing] = useState<ExtendedListing | null>(null);
  const [loading, setLoading] = useState(true);
  const [error, setError] = useState<string | null>(null);
  const [showContactForm, setShowContactForm] = useState(false);
  const [message, setMessage] = useState("");
  const [isSending, setIsSending] = useState(false);
  const [features, setFeatures] = useState<Features>({
    safetyFeatures: [],
    cameraFeatures: [],
    climateFeatures: [],
    enternmentFeatures: [],
    lightingFeatures: [],
    convenienceFeatures: [],
  });

  useEffect(() => {
    const initializeAndFetchListing = async () => {
      if (!id) {
        setError("No listing ID provided");
        setLoading(false);
        return;
      }
      try {
        const response = await listingsAPI.getById(id);
        console.log("Got response:", response);

        // Log the full response data for debugging advanced details
        console.log(
          "Response data details:",
          JSON.stringify(response.data?.details, null, 2),
        );
        console.log(
          "FULL Response Data:",
          JSON.stringify(response.data, null, 2),
        );

        // Log specific vehicle details for debugging
        if (response.data?.details?.vehicles) {
          console.log(
            "Vehicle details (raw):",
            JSON.stringify(response.data.details.vehicles, null, 2),
          );

          // Log each individual field for debugging
          const vehicles = response.data.details.vehicles;
          console.log("Vehicle fields available:", Object.keys(vehicles));

          // Check specific fields that might be missing
          console.log("Checking specific fields:");
          console.log("- make:", vehicles.make);
          console.log("- model:", vehicles.model);
          console.log("- year:", vehicles.year);
          console.log("- mileage:", vehicles.mileage);
          console.log("- color:", vehicles.color);
          console.log("- condition:", vehicles.condition);
          console.log("- features:", vehicles.features);
          console.log("- horsepower:", vehicles.horsepower);
          console.log("- torque:", vehicles.torque);
        }

        if (!response.success || !response.data) {
          const error = response.error || "Failed to load listing";
          console.error("API error:", error);
          setError(error);
          setLoading(false);
          return;
        }

        const listing = response.data;
        console.log("Listing data:", listing);
        console.log("Listing images:", listing.images);

        if (!listing) {
          console.error("No listing data in response");
          setError("Listing not found");
          setLoading(false);
          return;
        }

        // Ensure images are in the correct format
        const processedImages = (listing.images || [])
          .map((img: string | File) => {
            if (typeof img === "string") return img;
            if (img instanceof File) {
              // Create URL from File object
              return URL.createObjectURL(img);
            }
            return "";
          })
          .filter(Boolean);

        console.log("Processed images:", processedImages);

        const {
          category,
          details = {},
          listingAction,
          status,
          ...rest
        } = listing;

        console.log("Listing category:", category);

        // Log all the details to debug what's available
        console.log(
          "Details before transformation:",
          JSON.stringify(details, null, 2),
        );
        console.log(
          "Vehicle details before:",
          details.vehicles
            ? JSON.stringify(details.vehicles, null, 2)
            : "No vehicle details",
        );

        // Transform vehicle details if present
        // Determine category type
        const isVehicleListing =
          category.mainCategory === ListingCategory.VEHICLES;

        // Transform the features array into a boolean object
        const transformFeatures = (
          features: Record<string, boolean> | undefined,
        ) => {
          if (!features) return {};

          // First, collect all top-level feature values
          const transformedFeatures: Record<string, boolean> = {
            // Safety Features
            blindSpotMonitor: Boolean(features.blindSpotMonitor),
            laneAssist: Boolean(features.laneAssist),
            adaptiveCruiseControl: Boolean(features.adaptiveCruiseControl),
            tractionControl: Boolean(features.tractionControl),
            abs: Boolean(features.abs),
            emergencyBrakeAssist: Boolean(features.emergencyBrakeAssist),
            tirePressureMonitoring: Boolean(features.tirePressureMonitoring),

            // Camera Features
            rearCamera: Boolean(features.rearCamera),
            camera360: Boolean(features.camera360),
            dashCam: Boolean(features.dashCam),
            nightVision: Boolean(features.nightVision),
            parkingSensors: Boolean(features.parkingSensors),

            // Climate Features
            climateControl: Boolean(features.climateControl),
            heatedSeats: Boolean(features.heatedSeats),
            ventilatedSeats: Boolean(features.ventilatedSeats),
            dualZoneClimate: Boolean(features.dualZoneClimate),
            rearAC: Boolean(features.rearAC),
            airQualitySensor: Boolean(features.airQualitySensor),

            // Entertainment Features
            bluetooth: Boolean(features.bluetooth),
            appleCarPlay: Boolean(features.appleCarPlay),
            androidAuto: Boolean(features.androidAuto),
            premiumSound: Boolean(features.premiumSound),
            wirelessCharging: Boolean(features.wirelessCharging),
            usbPorts: Boolean(features.usbPorts),
            cdPlayer: Boolean(features.cdPlayer),
            dvdPlayer: Boolean(features.dvdPlayer),
            rearSeatEntertainment: Boolean(features.rearSeatEntertainment),

            // Lighting Features
            ledHeadlights: Boolean(features.ledHeadlights),
            adaptiveHeadlights: Boolean(features.adaptiveHeadlights),
            ambientLighting: Boolean(features.ambientLighting),
            fogLights: Boolean(features.fogLights),
            automaticHighBeams: Boolean(features.automaticHighBeams),

            // Convenience Features
            keylessEntry: Boolean(features.keylessEntry),
            sunroof: Boolean(features.sunroof),
            spareKey: Boolean(features.spareKey),
            remoteStart: Boolean(features.remoteStart),
            powerTailgate: Boolean(features.powerTailgate),
            autoDimmingMirrors: Boolean(features.autoDimmingMirrors),
            rainSensingWipers: Boolean(features.rainSensingWipers),

            // Airbags
            frontAirbags: Boolean(features.frontAirbags),
            sideAirbags: Boolean(features.sideAirbags),
            curtainAirbags: Boolean(features.curtainAirbags),
            kneeAirbags: Boolean(features.kneeAirbags),

            // Driver Assistance
            cruiseControl: Boolean(features.cruiseControl),
            laneDepartureWarning: Boolean(features.laneDepartureWarning),
            laneKeepAssist: Boolean(features.laneKeepAssist),
            automaticEmergencyBraking: Boolean(
              features.automaticEmergencyBraking,
            ),
          };

          // Now merge in any additional feature properties we didn't explicitly handle
          Object.keys(features).forEach((key) => {
            if (
              typeof features[key] === "boolean" &&
              transformedFeatures[key] === undefined
            ) {
              transformedFeatures[key] = features[key];
            }
          });

          return transformedFeatures;
        };

        const transformedDetails = {
          vehicles:
            isVehicleListing && details.vehicles
              ? ({
                  vehicleType: details.vehicles.vehicleType,
                  make: details.vehicles.make,
                  model: details.vehicles.model,
                  year: details.vehicles.year,
                  mileage: details.vehicles.mileage,
                  fuelType: details.vehicles.fuelType,
                  transmissionType:
                    details.vehicles.transmissionType ||
                    details.vehicles.transmission,
                  color: details.vehicles.color,
                  condition: details.vehicles.condition,
                  features: details.vehicles.features,
                  interiorColor: details.vehicles.interiorColor,
                  engine: details.vehicles.engine || "",
                  warranty: details.vehicles.warranty,
                  serviceHistory: Boolean(details.vehicles.serviceHistory),
                  previousOwners: details.vehicles.previousOwners,
                  registrationStatus: details.vehicles.registrationStatus,
                  accidentFree: Boolean(details.vehicles.accidentFree),
                  customsCleared: Boolean(details.vehicles.customsCleared),
                  bodyType: details.vehicles.bodyType || "",
                  roofType: details.vehicles.roofType || "",
                  warrantyPeriod: details.vehicles.warrantyPeriod || "",
                  serviceHistoryDetails:
                    details.vehicles.serviceHistoryDetails ||
                    t("common.notProvided"),
                  additionalNotes: details.vehicles.additionalNotes || "",

                  // Individual feature fields
                  frontAirbags: Boolean(details.vehicles.frontAirbags),
                  sideAirbags: Boolean(details.vehicles.sideAirbags),
                  curtainAirbags: Boolean(details.vehicles.curtainAirbags),
                  kneeAirbags: Boolean(details.vehicles.kneeAirbags),

                  cruiseControl: Boolean(details.vehicles.cruiseControl),
                  laneDepartureWarning: Boolean(
                    details.vehicles.laneDepartureWarning,
                  ),
                  laneKeepAssist: Boolean(details.vehicles.laneKeepAssist),
                  automaticEmergencyBraking: Boolean(
                    details.vehicles.automaticEmergencyBraking,
                  ),

                  blindSpotMonitor: Boolean(details.vehicles.blindSpotMonitor),
                  laneAssist: Boolean(details.vehicles.laneAssist),
                  adaptiveCruiseControl: Boolean(
                    details.vehicles.adaptiveCruiseControl,
                  ),
                  tractionControl: Boolean(details.vehicles.tractionControl),
                  abs: Boolean(details.vehicles.abs),
                  emergencyBrakeAssist: Boolean(
                    details.vehicles.emergencyBrakeAssist,
                  ),
                  tirePressureMonitoring: Boolean(
                    details.vehicles.tirePressureMonitoring,
                  ),

                  rearCamera: Boolean(details.vehicles.rearCamera),
                  camera360: Boolean(details.vehicles.camera360),
                  dashCam: Boolean(details.vehicles.dashCam),
                  nightVision: Boolean(details.vehicles.nightVision),
                  parkingSensors: Boolean(details.vehicles.parkingSensors),

                  climateControl: Boolean(details.vehicles.climateControl),
                  heatedSeats: Boolean(details.vehicles.heatedSeats),
                  ventilatedSeats: Boolean(details.vehicles.ventilatedSeats),
                  dualZoneClimate: Boolean(details.vehicles.dualZoneClimate),
                  rearAC: Boolean(details.vehicles.rearAC),
                  airQualitySensor: Boolean(details.vehicles.airQualitySensor),

                  bluetooth: Boolean(details.vehicles.bluetooth),
                  appleCarPlay: Boolean(details.vehicles.appleCarPlay),
                  androidAuto: Boolean(details.vehicles.androidAuto),
                  premiumSound: Boolean(details.vehicles.premiumSound),
                  wirelessCharging: Boolean(details.vehicles.wirelessCharging),
                  usbPorts: Boolean(details.vehicles.usbPorts),
                  cdPlayer: Boolean(details.vehicles.cdPlayer),
                  dvdPlayer: Boolean(details.vehicles.dvdPlayer),
                  rearSeatEntertainment: Boolean(
                    details.vehicles.rearSeatEntertainment,
                  ),

                  ledHeadlights: Boolean(details.vehicles.ledHeadlights),
                  adaptiveHeadlights: Boolean(
                    details.vehicles.adaptiveHeadlights,
                  ),
                  ambientLighting: Boolean(details.vehicles.ambientLighting),
                  fogLights: Boolean(details.vehicles.fogLights),
                  automaticHighBeams: Boolean(
                    details.vehicles.automaticHighBeams,
                  ),

                  keylessEntry: Boolean(details.vehicles.keylessEntry),
                  sunroof: Boolean(details.vehicles.sunroof),
                  spareKey: Boolean(details.vehicles.spareKey),
                  remoteStart: Boolean(details.vehicles.remoteStart),
                  powerTailgate: Boolean(details.vehicles.powerTailgate),
                  autoDimmingMirrors: Boolean(
                    details.vehicles.autoDimmingMirrors,
                  ),
                  rainSensingWipers: Boolean(
                    details.vehicles.rainSensingWipers,
                  ),

                  engineSize: details.vehicles.engineSize || "",
                  horsepower: details.vehicles.horsepower || 0,
                  torque: details.vehicles.torque || 0,
                  brakeType: details.vehicles.brakeType || "",
                  driveType: details.vehicles.driveType || "",
                  wheelSize: details.vehicles.wheelSize || "",
                  wheelType: details.vehicles.wheelType || "",
                  importStatus: details.vehicles.importStatus || "",
                } as any)
              : undefined,
          realEstate:
            !isVehicleListing && details.realEstate
              ? {
                  ...details.realEstate,
                  features: details.realEstate.features || [],
                }
              : undefined,
        };

        // Then update the vehicleDetails assignment
        let vehicleDetails = transformedDetails.vehicles;
        if (vehicleDetails) {
          const subCategory = category.subCategory as VehicleType;

          // First ensure all required fields are present
          const baseVehicle = {
            ...vehicleDetails,
            vehicleType: subCategory,
            make: vehicleDetails.make || "",
            model: vehicleDetails.model || "",
            year: vehicleDetails.year || "",
            mileage: vehicleDetails.mileage || 0,
            color: vehicleDetails.color || "",
            condition: vehicleDetails.condition,
            fuelType: vehicleDetails.fuelType,
            transmissionType: vehicleDetails.transmissionType,
          };

          // Use 'as any' to bypass TypeScript checking for this specific assignment
          vehicleDetails = baseVehicle as any;
        }

        setFeatures({
          safetyFeatures: featuresDetails.safetyFeatures.filter((feature) => {
            return Object.entries(vehicleDetails).some(
              ([key, value]) => key === feature && value,
            );
          }),
          cameraFeatures: featuresDetails.cameraFeatures.filter((feature) => {
            return Object.entries(vehicleDetails).some(
              ([key, value]) => key === feature && value,
            );
          }),
          climateFeatures: featuresDetails.climateFeatures.filter((feature) => {
            return Object.entries(vehicleDetails).some(
              ([key, value]) => key === feature && value,
            );
          }),
          enternmentFeatures: featuresDetails.enternmentFeatures.filter(
            (feature) => {
              return Object.entries(vehicleDetails).some(
                ([key, value]) => key === feature && value,
              );
            },
          ),
          lightingFeatures: featuresDetails.lightingFeatures.filter(
            (feature) => {
              return Object.entries(vehicleDetails).some(
                ([key, value]) => key === feature && value,
              );
            },
          ),
          convenienceFeatures: featuresDetails.convenienceFeatures.filter(
            (feature) => {
              return Object.entries(vehicleDetails).some(
                ([key, value]) => key === feature && value,
              );
            },
          ),
        });

        console.log("[ListingDetails] vehicleDetails:", vehicleDetails);
        setListing({
          ...rest,
          category: {
            mainCategory: category.mainCategory as ListingCategory,
            subCategory: category.subCategory as VehicleType | PropertyType,
          },
          details: {
            ...transformedDetails,
            vehicles: vehicleDetails as any,
          },
          listingAction: listing.listingAction as ListingAction,
          images: processedImages,
          seller: {
            id: listing.userId || "",
            username: listing.seller?.username || "Unknown Seller",
            profilePicture: listing.seller?.profilePicture || null,
          },
        });
      } catch (error) {
        console.error("Error fetching listing:", error);
        const errorMessage =
          error instanceof Error ? error.message : "Failed to load listing";
        setError(errorMessage);
        toast.error(errorMessage);
      } finally {
        setLoading(false);
      }
    };

    initializeAndFetchListing();
  }, [id, navigate, t]);

  const handleContactSeller = async () => {
    if (!isAuthenticated) {
      toast.error(t("common.loginRequired"));
      navigate("/login", { state: { from: `/listings/${id}` } });
      return;
    }
    setShowContactForm(true);
  };

  const handleSendMessage = async () => {
    if (!isAuthenticated || !user || !listing) {
      toast.error(t("common.loginRequired"));
      return;
    }

    setIsSending(true);
    try {
      // Create a conversation if it doesn't exist
      const conversationResponse = await MessagesAPI.createConversation({
        participantIds: [user?.id || "", listing.userId || ""],
        initialMessage: message.trim(),
      });

      if (conversationResponse.success && conversationResponse.data) {
        const conversationId = conversationResponse.data._id;

        // Send the message using the correct structure
        const messageInput: ListingMessageInput = {
          content: message.trim(),
          listingId: id || "",
          recipientId: listing.userId || "",
        };
        const response = await MessagesAPI.sendMessage(messageInput);

        if (response.success) {
          toast.success(t("messages.messageSent"));
          setMessage("");
          setShowContactForm(false);
        } else {
          toast.error(response.error || t("common.errorOccurred"));
        }
      } else {
        toast.error(conversationResponse.error || t("common.errorOccurred"));
      }
    } catch (error) {
      console.error("Error sending message:", error);
      toast.error(t("common.errorOccurred"));
    } finally {
      setIsSending(false);
    }
  };

  // Early return for loading state
  if (loading) {
    return (
      <div className="flex items-center justify-center min-h-screen">
        <LoadingSpinner size="lg" />
      </div>
    );
  }

  // Early return for error state
  if (error) {
    return (
      <div className="flex flex-col items-center justify-center min-h-screen">
        <div className="text-red-500 mb-4">{error}</div>
        <button
          onClick={() => navigate(-1)}
          className="px-4 py-2 bg-primary text-white rounded hover:bg-primary-dark"
        >
          {t("common.goBack")}
        </button>
      </div>
    );
  }

  // Early return if no listing
  if (!listing) {
    return (
      <div className="flex flex-col items-center justify-center min-h-screen">
        <div className="text-gray-500 mb-4">{t("listings.notFound")}</div>
        <button
          onClick={() => navigate(-1)}
          className="px-4 py-2 bg-primary text-white rounded hover:bg-primary-dark"
        >
          {t("common.goBack")}
        </button>
      </div>
    );
  }

  const isVehicle =
    listing.category.mainCategory.toLocaleLowerCase() ===
    ListingCategory.VEHICLES.toLocaleLowerCase();

  const isRealEstate =
    listing.category.mainCategory.toLocaleLowerCase() ===
    ListingCategory.REAL_ESTATE.toLocaleLowerCase();
  const isOwner = user?.id === listing.userId;

  console.log("features", features);

  return (
    <div className="container mx-auto px-4 py-8 max-w-7xl">
      <div className="grid grid-cols-1 lg:grid-cols-2 gap-8">
        {/* Images Section */}
        <div className="w-full">
<<<<<<< HEAD
          <Suspense fallback={<div>Loading images...</div>}>
            <ImageGallery images={listing?.images || []} />
          </Suspense>
=======
          <React.Suspense fallback={<div>Loading images...</div>}>
            <ImageGallery images={listing?.images || []} />
          </React.Suspense>
>>>>>>> b9a2a9e9
        </div>

        {/* Details Section */}
        <div className="space-y-8">
          {/* Title & Price Card */}
          <div className="bg-white dark:bg-gray-800 rounded-xl shadow p-6 flex flex-col sm:flex-row sm:items-center sm:justify-between mb-2 border border-gray-100 dark:border-gray-800">
            <h1 className="text-xl font-semibold text-gray-900 dark:text-white mb-2 sm:mb-0">
              {listing?.title}
            </h1>
            <span className="inline-block bg-blue-100 text-blue-700 dark:bg-blue-900 dark:text-blue-200 px-4 py-1 rounded-full text-lg font-medium shadow-sm">
              {listing?.price && formatCurrency(listing.price)}
              {listing?.listingAction?.toLowerCase() === ListingAction.RENT && (
                <span className="text-sm ml-1 font-normal">/mo</span>
              )}
            </span>
          </div>
          {/* Seller Info Card - Professional Layout */}
          {listing?.seller && (
            <div className="flex flex-col sm:flex-row items-center justify-between bg-white dark:bg-gray-800 rounded-xl shadow p-5 border border-gray-100 dark:border-gray-800 mb-6">
              <Link
                to={`/users/${listing.seller.id}`}
                className="flex items-center gap-4 hover:text-blue-600 transition-colors"
                style={{ textDecoration: "none" }}
              >
                {listing.seller.profilePicture ? (
                  <img
                    src={listing.seller.profilePicture}
                    alt={listing.seller.username}
                    className="w-14 h-14 rounded-full object-cover border-2 border-blue-500 shadow"
                  />
                ) : (
                  <div className="w-14 h-14 rounded-full bg-gray-200 dark:bg-gray-700 flex items-center justify-center text-2xl text-gray-600 dark:text-gray-300 border-2 border-blue-500 shadow">
                    {listing.seller.username[0].toUpperCase()}
                  </div>
                )}
                <div>
                  <div className="font-semibold text-base text-gray-900 dark:text-white">
                    {listing.seller.username}
                  </div>
                  <div className="text-xs text-gray-500 dark:text-gray-400">
                    Posted on:{" "}
                    <span className="font-medium">
                      {new Date(listing.createdAt!).toLocaleDateString()}
                    </span>
                  </div>
                </div>
              </Link>
              {!isOwner && !showContactForm && (
                <button
                  onClick={handleContactSeller}
                  className="flex items-center gap-2 px-5 py-2 bg-blue-600 text-white rounded-full hover:bg-blue-700 transition-colors font-medium mt-4 sm:mt-0 shadow"
                  style={{ minWidth: 0 }}
                  title={t("listings.contactSeller") as string}
                >
                  <svg
                    xmlns="http://www.w3.org/2000/svg"
                    className="h-5 w-5"
                    fill="none"
                    viewBox="0 0 24 24"
                    stroke="currentColor"
                  >
                    <path
                      strokeLinecap="round"
                      strokeLinejoin="round"
                      strokeWidth={2}
                      d="M16 12H8m0 0l4-4m-4 4l4 4"
                    />
                  </svg>
                  <span>{t("listings.contactSeller")}</span>
                </button>
              )}
            </div>
          )}
          {/* End Seller Info Card */}

          {/* Contact Seller Form (shows only when triggered) */}
          {!isOwner && showContactForm && (
            <div className="mt-4">
              <div className="space-y-4">
                <textarea
                  value={message}
                  onChange={(e) => setMessage(e.target.value)}
                  placeholder={t("messages.enterMessage")}
                  className="w-full p-3 border rounded-lg dark:bg-gray-800 dark:border-gray-700 focus:ring-2 focus:ring-blue-500 focus:border-transparent"
                  rows={4}
                />
                <div className="flex gap-4">
                  <button
                    onClick={handleSendMessage}
                    disabled={!message.trim() || isSending}
                    className="flex-1 px-6 py-3 bg-blue-600 text-white rounded-lg hover:bg-blue-700 transition-colors disabled:bg-gray-400 font-medium"
                  >
                    {isSending ? t("common.sending") : t("messages.send")}
                  </button>
                  <button
                    onClick={() => setShowContactForm(false)}
                    className="px-6 py-3 bg-gray-200 dark:bg-gray-700 rounded-lg hover:bg-gray-300 dark:hover:bg-gray-600 transition-colors font-medium"
                  >
                    {t("common.cancel")}
                  </button>
                </div>
              </div>
            </div>
          )}
          {/* Basic Information */}
          <div className="bg-white dark:bg-gray-800 rounded-xl shadow-md p-6">
            <h2 className="text-lg font-semibold mb-4 text-gray-900 dark:text-white">
              {t("listings.basicInformation")}
            </h2>
            <div className="grid grid-cols-1 md:grid-cols-2 gap-6">
              <div className="space-y-1">
                <p className="text-xs text-gray-500 dark:text-gray-400">
                  {t("listings.title")}
                </p>
                <p className="font-medium text-gray-900 dark:text-white">
                  {listing.title}
                </p>
              </div>
              <div className="space-y-1">
                <p className="text-xs text-gray-500 dark:text-gray-400">
                  {t("listings.price")}
                </p>
                <p className="font-medium text-blue-600 dark:text-blue-400">
                  {formatCurrency(listing.price)}
                  {listing.listingAction?.toLowerCase() === "rent" && "/month"}
                </p>
              </div>
              <div className="space-y-1">
                <p className="text-xs text-gray-500 dark:text-gray-400">
                  {t("listings.location")}
                </p>
                <p className="font-medium text-gray-900 dark:text-white">
                  {listing.location}
                </p>
              </div>
              <div className="space-y-1">
                <p className="text-xs text-gray-500 dark:text-gray-400">
                  {t("listings.listingAction")}
                </p>
                <p className="font-medium text-gray-900 dark:text-white capitalize">
                  {listing.listingAction || t("common.notProvided")}
                </p>
              </div>
            </div>
          </div>

          {/* Vehicle Details */}
          {isVehicle && listing?.details?.vehicles && (
            <div className=" ">
              {/* <h2 className="text-lg font-semibold mb-4 text-gray-900 dark:text-white">
                        {t("listings.vehicleDetails")}
                     </h2> */}

              <div className="space-y-6">
                {/* Essential Details */}
                <div className=" bg-white dark:bg-gray-800 shadow-md p-6 rounded-xl space-y-4">
                  <h3 className="text-base font-semibold text-gray-900 dark:text-white">
                    {t("listings.essentialDetails")}
                  </h3>
                  <div className="grid grid-cols-1 md:grid-cols-2 gap-6">
                    <div className="space-y-1">
                      <p className="text-xs text-gray-500 dark:text-gray-400">
                        {t("listings.fields.make")}
                      </p>
                      <p className="font-medium text-gray-900 dark:text-white">
                        {listing?.details?.vehicles?.make}
                      </p>
                    </div>
                    <div className="space-y-1">
                      <p className="text-xs text-gray-500 dark:text-gray-400">
                        {t("listings.fields.model")}
                      </p>
                      <p className="font-medium text-gray-900 dark:text-white">
                        {listing?.details?.vehicles?.model}
                      </p>
                    </div>
                    <div className="space-y-1">
                      <p className="text-xs text-gray-500 dark:text-gray-400">
                        {t("listings.fields.year")}
                      </p>
                      <p className="font-medium text-gray-900 dark:text-white">
                        {listing?.details?.vehicles?.year}
                      </p>
                    </div>
                    {listing?.details?.vehicles?.mileage && (
                      <div className="space-y-1">
                        <p className="text-xs text-gray-500 dark:text-gray-400">
                          {t("listings.fields.mileage")}
                        </p>
                        <p className="font-medium text-gray-900 dark:text-white">
                          {listing?.details?.vehicles?.mileage}{" "}
                          {t("listings.fields.mileage")}
                        </p>
                      </div>
                    )}
                    {listing?.details?.vehicles?.fuelType && (
                      <div className="space-y-1">
                        <p className="text-xs text-gray-500 dark:text-gray-400">
                          {t("listings.fields.fuelType")}
                        </p>
                        <p className="font-medium text-gray-900 dark:text-white">
                          {t(
                            `listings.fields.fuelTypes.${listing?.details?.vehicles?.fuelType}`,
                          )}
                        </p>
                      </div>
                    )}
                    {(listing?.details?.vehicles?.transmissionType ||
                      listing?.details?.vehicles?.transmission) && (
                      <div className="space-y-1">
                        <p className="text-xs text-gray-500 dark:text-gray-400">
                          {t("listings.fields.transmission")}
                        </p>
                        <p className="font-medium text-gray-900 dark:text-white">
                          {t(
                            `listings.fields.transmissionTypes.${listing?.details?.vehicles?.transmissionType || listing?.details?.vehicles?.transmission}`,
                          )}
                        </p>
                      </div>
                    )}
                  </div>
                </div>

                {/* Appearance */}
                <div className=" bg-white dark:bg-gray-800 shadow-md p-6 rounded-xl space-y-4">
                  <h3 className="text-base font-semibold text-gray-900 dark:text-white">
                    {t("listings.appearance")}
                  </h3>
                  <div className="grid grid-cols-1 md:grid-cols-2 gap-6">
                    {listing?.details?.vehicles?.color && (
                      <div className="space-y-1">
                        <p className="text-xs text-gray-500 dark:text-gray-400">
                          {t("listings.exteriorColor")}
                        </p>
                        <div className="flex items-center space-x-2">
                          <div
                            className="w-6 h-6 rounded-full border border-gray-200 shadow-sm"
                            style={{
                              backgroundColor:
                                listing?.details?.vehicles?.color,
                            }}
                          />
                          <p className="font-medium text-gray-900 dark:text-white">
                            {listing?.details?.vehicles?.color}
                          </p>
                        </div>
                      </div>
                    )}
                    {listing?.details?.vehicles?.interiorColor && (
                      <div className="space-y-1">
                        <p className="text-xs text-gray-500 dark:text-gray-400">
                          {t("listings.interiorColor")}
                        </p>
                        <div className="flex items-center space-x-2">
                          <div
                            className="w-6 h-6 rounded-full border border-gray-200 shadow-sm"
                            style={{
                              backgroundColor:
                                listing?.details?.vehicles?.interiorColor,
                            }}
                          />
                          <p className="font-medium text-gray-900 dark:text-white">
                            {listing?.details?.vehicles?.interiorColor}
                          </p>
                        </div>
                      </div>
                    )}
                    {listing?.details?.vehicles?.condition && (
                      <div className="space-y-1">
                        <p className="text-xs text-gray-500 dark:text-gray-400">
                          {t("listings.fields.condition")}
                        </p>
                        <p className="font-medium text-gray-900 dark:text-white">
                          {t(
                            `listings.fields.conditions.${listing?.details?.vehicles?.condition}`,
                          )}
                        </p>
                      </div>
                    )}
                  </div>
                </div>

                {/* Vehicle History Section */}
                <div className="bg-white dark:bg-gray-800 shadow-md p-6 rounded-xl space-y-4">
                  <h3 className="text-base font-semibold text-gray-900 dark:text-white">
                    Vehicle History
                  </h3>
                  <div className="grid grid-cols-1 md:grid-cols-2 gap-6">
                    {/* Vehicle Owner */}
                    <div className="space-y-1">
                      <p className="text-xs text-gray-500 dark:text-gray-400">
                        Vehicle Owner(s)
                      </p>
                      <p className="font-medium text-gray-900 dark:text-white">
                        {listing?.details?.vehicles?.numberOfOwners ||
                          listing?.details?.vehicles?.previousOwners ||
                          t("common.notProvided")}
                      </p>
                    </div>
                    {/* Service History */}
                    <div className="space-y-1">
                      <p className="text-xs text-gray-500 dark:text-gray-400">
                        Service History
                      </p>
                      <p className="font-medium text-gray-900 dark:text-white">
                        {(listing?.details?.vehicles as any)?.serviceHistory
                          ? t("common.yes")
                          : t("common.no")}
                      </p>
                    </div>
                    {/* Accident Free */}
                    <div className="space-y-1">
                      <p className="text-xs text-gray-500 dark:text-gray-400">
                        Accident Free
                      </p>
                      <p className="font-medium text-gray-900 dark:text-white">
                        {(listing?.details?.vehicles as any)?.accidentFree
                          ? t("common.yes")
                          : t("common.no")}
                      </p>
                    </div>
                    {/* Warranty */}
                    <div className="space-y-1">
                      <p className="text-xs text-gray-500 dark:text-gray-400">
                        Warranty
                      </p>
                      <p className="font-medium text-gray-900 dark:text-white">
                        {listing?.details?.vehicles?.warranty ||
                          t("common.notProvided")}
                      </p>
                    </div>
                    {/* Registration Status */}
                    <div className="space-y-1">
                      <p className="text-xs text-gray-500 dark:text-gray-400">
                        Registration Status
                      </p>
                      <p className="font-medium text-gray-900 dark:text-white">
                        {listing?.details?.vehicles?.registrationStatus ||
                          t("common.notProvided")}
                      </p>
                    </div>
                  </div>
                </div>

                {/* Additional Details */}
                <div className="bg-white dark:bg-gray-800 shadow-md p-6 rounded-xl space-y-4">
                  <h3 className="text-base font-semibold text-gray-900 dark:text-white">
                    Additional Details
                  </h3>
                  <div className="grid grid-cols-1 md:grid-cols-2 gap-6">
                    <div className="space-y-1">
                      <p className="font-medium text-gray-900 dark:text-white">
                        {listing?.details?.vehicles?.vin ||
                          t("common.notProvided")}
                      </p>
                    </div>
                    <div className="space-y-1">
                      <p className="text-xs text-gray-500 dark:text-gray-400">
                        Engine Number
                      </p>
                      <p className="font-medium text-gray-900 dark:text-white">
                        {listing?.details?.vehicles?.engineNumber ||
                          t("common.notProvided")}
                      </p>
                    </div>
                    <div className="space-y-1">
                      <p className="text-xs text-gray-500 dark:text-gray-400">
                        Import Status
                      </p>
                      <p className="font-medium text-gray-900 dark:text-white">
                        {(listing?.details?.vehicles as any)?.importStatus ||
                          t("common.notProvided")}
                      </p>
                    </div>
                    <div className="space-y-1">
                      <p className="text-xs text-gray-500 dark:text-gray-400">
                        Registration Expiry
                      </p>
                      <p className="font-medium text-gray-900 dark:text-white">
                        {(listing?.details?.vehicles as any)?.registrationExpiry
                          ? new Date(
                              (
                                listing?.details?.vehicles as any
                              ).registrationExpiry,
                            ).toLocaleDateString()
                          : t("common.notProvided")}
                      </p>
                    </div>
                    <div className="space-y-1">
                      <p className="text-xs text-gray-500 dark:text-gray-400">
                        Insurance Type
                      </p>
                      <p className="font-medium text-gray-900 dark:text-white">
                        {(listing?.details?.vehicles as any)?.insuranceType ||
                          t("common.notProvided")}
                      </p>
                    </div>
                    <div className="space-y-1">
                      <p className="text-xs text-gray-500 dark:text-gray-400">
                        Upholstery Material
                      </p>
                      <p className="font-medium text-gray-900 dark:text-white">
                        {listing.details.vehicles.upholsteryMaterial ||
                          t("common.notProvided")}
                      </p>
                    </div>
                    <div className="space-y-1">
                      <p className="text-xs text-gray-500 dark:text-gray-400">
                        Tire Condition
                      </p>
                      <p className="font-medium text-gray-900 dark:text-white">
                        {listing.details.vehicles.tireCondition ||
                          t("common.notProvided")}
                      </p>
                    </div>
                    <div className="space-y-1">
                      <p className="text-xs text-gray-500 dark:text-gray-400">
                        Customs Cleared
                      </p>
                      <p className="font-medium text-gray-900 dark:text-white">
                        {listing.details.vehicles.customsCleared
                          ? t("common.yes")
                          : t("common.no")}
                      </p>
                    </div>
                    <div className="space-y-1">
                      <p className="text-xs text-gray-500 dark:text-gray-400">
                        Warranty Period
                      </p>
                      <p className="font-medium text-gray-900 dark:text-white">
                        {listing.details.vehicles.warrantyPeriod ||
                          t("common.notProvided")}
                      </p>
                    </div>
                    <div className="space-y-1">
                      <p className="text-xs text-gray-500 dark:text-gray-400">
                        Service History Details
                      </p>
                      <p className="font-medium text-gray-900 dark:text-white">
                        {(listing?.details?.vehicles as any)
                          ?.serviceHistoryDetails || t("common.notProvided")}
                      </p>
                    </div>
                    <div className="space-y-1">
                      <p className="text-xs text-gray-500 dark:text-gray-400">
                        Body Type
                      </p>
                      <p className="font-medium text-gray-900 dark:text-white">
                        {listing.details.vehicles.bodyType ||
                          t("common.notProvided")}
                      </p>
                    </div>
                    <div className="space-y-1">
                      <p className="text-xs text-gray-500 dark:text-gray-400">
                        Roof Type
                      </p>
                      <p className="font-medium text-gray-900 dark:text-white">
                        {listing.details.vehicles.roofType ||
                          t("common.notProvided")}
                      </p>
                    </div>
                  </div>
                </div>

                {/* Technical Details */}
                <div className="bg-white dark:bg-gray-800 shadow-md p-6 rounded-xl space-y-4">
                  <h3 className="text-base font-semibold text-gray-900 dark:text-white">
                    Technical Details
                  </h3>
                  <div className="grid grid-cols-1 md:grid-cols-2 gap-6">
                    <div className="space-y-1">
                      <p className="text-xs text-gray-500 dark:text-gray-400">
                        Engine
                      </p>
                      <p className="font-medium text-gray-900 dark:text-white">
                        {listing?.details?.vehicles?.engine ||
                          t("common.notProvided")}
                      </p>
                    </div>
                    <div className="space-y-1">
                      <p className="text-xs text-gray-500 dark:text-gray-400">
                        Engine Size
                      </p>
                      <p className="font-medium text-gray-900 dark:text-white">
                        {listing?.details?.vehicles?.engineSize ||
                          t("common.notProvided")}
                      </p>
                    </div>
                    <div className="space-y-1">
                      <p className="text-xs text-gray-500 dark:text-gray-400">
                        Horsepower
                      </p>
                      <p className="font-medium text-gray-900 dark:text-white">
                        {listing?.details?.vehicles?.horsepower ||
                          t("common.notProvided")}
                      </p>
                    </div>
                    <div className="space-y-1">
                      <p className="text-xs text-gray-500 dark:text-gray-400">
                        Torque
                      </p>
                      <p className="font-medium text-gray-900 dark:text-white">
                        {listing?.details?.vehicles?.torque ||
                          t("common.notProvided")}
                      </p>
                    </div>
                    <div className="space-y-1">
                      <p className="text-xs text-gray-500 dark:text-gray-400">
                        Brake Type
                      </p>
                      <p className="font-medium text-gray-900 dark:text-white">
                        {listing?.details?.vehicles?.brakeType ||
                          t("common.notProvided")}
                      </p>
                    </div>
                    <div className="space-y-1">
                      <p className="text-xs text-gray-500 dark:text-gray-400">
                        Drive Type
                      </p>
                      <p className="font-medium text-gray-900 dark:text-white">
                        {listing?.details?.vehicles?.driveType ||
                          t("common.notProvided")}
                      </p>
                    </div>
                    <div className="space-y-1">
                      <p className="text-xs text-gray-500 dark:text-gray-400">
                        Wheel Size
                      </p>
                      <p className="font-medium text-gray-900 dark:text-white">
                        {listing?.details?.vehicles?.wheelSize ||
                          t("common.notProvided")}
                      </p>
                    </div>
                    <div className="space-y-1">
                      <p className="text-xs text-gray-500 dark:text-gray-400">
                        Wheel Type
                      </p>
                      <p className="font-medium text-gray-900 dark:text-white">
                        {listing?.details?.vehicles?.wheelType ||
                          t("common.notProvided")}
                      </p>
                    </div>
                  </div>
                </div>

                {/* Vehicle Features Section */}
                {(features.safetyFeatures.length > 0 ||
                  features.cameraFeatures.length > 0 ||
                  features.climateFeatures.length > 0 ||
                  features.enternmentFeatures.length > 0 ||
                  features.lightingFeatures.length > 0 ||
                  features.convenienceFeatures.length > 0) && (
                  <>
                    <h3 className="text-xl font-semibold mt-6 mb-4 text-gray-900 dark:text-white">
                      {t("Vehicle Features")}
                    </h3>

                    {/* Safety Features */}
                    {features.safetyFeatures.length > 0 && (
                      <FeatureSection
                        title={t("Safety Features")}
                        features={features.safetyFeatures}
                      />
                    )}

                    {/* Camera Features */}
                    {features.cameraFeatures.length > 0 && (
                      <FeatureSection
                        title={t("Camera Features")}
                        features={features.cameraFeatures}
                      />
                    )}

                    {/* Climate Features */}
                    {features.climateFeatures.length > 0 && (
                      <FeatureSection
                        title={t("Climate Features")}
                        features={features.climateFeatures}
                      />
                    )}

                    {/* Entertainment Features */}
                    {features.enternmentFeatures.length > 0 && (
                      <FeatureSection
                        title={t("Entertainment Features")}
                        features={features.enternmentFeatures}
                      />
                    )}

                    {/* Lighting Features */}
                    {features.lightingFeatures.length > 0 && (
                      <FeatureSection
                        title={t("Lighting Features")}
                        features={features.lightingFeatures}
                      />
                    )}

                    {/* Convenience Features */}
                    {features.convenienceFeatures.length > 0 && (
                      <FeatureSection
                        title={t("Convenience Features")}
                        features={features.convenienceFeatures}
                      />
                    )}
                  </>
                )}
              </div>
            </div>
          )}

          {/* Real Estate Details */}
          {isRealEstate && listing?.details?.realEstate && (
            <div className="bg-white dark:bg-gray-800 rounded-xl shadow-md p-6">
              <h2 className="text-lg font-semibold mb-4 text-gray-900 dark:text-white">
                {t("listings.propertyDetails")}
              </h2>

              <div className="grid grid-cols-1 md:grid-cols-2 gap-6">
                <div className="space-y-1">
                  <p className="text-xs text-gray-500 dark:text-gray-400">
                    {t("listings.propertyType")}
                  </p>
                  <p className="font-medium text-gray-900 dark:text-white">
                    {t(
                      `listings.propertyTypes.${listing?.details?.realEstate?.propertyType.toLowerCase()}`,
                    )}
                  </p>
                </div>
                {listing?.details?.realEstate?.size && (
                  <div className="space-y-1">
                    <p className="text-xs text-gray-500 dark:text-gray-400">
                      {t("listings.size")}
                    </p>
                    <p className="font-medium text-gray-900 dark:text-white">
                      {listing?.details?.realEstate?.size} m²
                    </p>
                  </div>
                )}
                {listing?.details?.realEstate?.bedrooms && (
                  <div className="space-y-1">
                    <p className="text-xs text-gray-500 dark:text-gray-400">
                      {t("listings.bedrooms")}
                    </p>
                    <p className="font-medium text-gray-900 dark:text-white">
                      {listing?.details?.realEstate?.bedrooms}
                    </p>
                  </div>
                )}
                {listing?.details?.realEstate?.bathrooms && (
                  <div className="space-y-1">
                    <p className="text-xs text-gray-500 dark:text-gray-400">
                      {t("listings.bathrooms")}
                    </p>
                    <p className="font-medium text-gray-900 dark:text-white">
                      {listing?.details?.realEstate?.bathrooms}
                    </p>
                  </div>
                )}
                {listing?.details?.realEstate?.yearBuilt && (
                  <div className="space-y-1">
                    <p className="text-xs text-gray-500 dark:text-gray-400">
                      {t("listings.yearBuilt")}
                    </p>
                    <p className="font-medium text-gray-900 dark:text-white">
                      {listing?.details?.realEstate?.yearBuilt}
                    </p>
                  </div>
                )}
                {listing?.details?.realEstate?.condition && (
                  <div className="space-y-1">
                    <p className="text-xs text-gray-500 dark:text-gray-400">
                      {t("listings.condition")}
                    </p>
                    <p className="font-medium text-gray-900 dark:text-white">
                      {t(
                        `listings.conditions.${listing.details.realEstate.condition?.toLowerCase() || ""}`,
                      )}
                    </p>
                  </div>
                )}
              </div>

              {listing?.details?.realEstate?.features &&
                listing?.details?.realEstate?.features?.length > 0 && (
                  <div className="mt-6 space-y-4">
                    <h3 className="text-base font-semibold text-gray-900 dark:text-white">
                      {t("listings.features")}
                    </h3>
                    <div className="flex flex-wrap gap-2">
                      {listing.details.realEstate.features.map(
                        (feature: string, index: number) => (
                          <span
                            key={index}
                            className="px-3 py-1 bg-gray-100 dark:bg-gray-700 rounded-full text-xs text-gray-700 dark:text-gray-200"
                          >
                            {feature}
                          </span>
                        ),
                      )}
                    </div>
                  </div>
                )}
            </div>
          )}

          {/* Description */}
          {listing.description && (
            <div className="bg-white dark:bg-gray-800 rounded-xl shadow-md p-6">
              <h3 className="text-base font-semibold mb-4 text-gray-900 dark:text-white">
                {t("listings.description")}
              </h3>
              <p className="text-gray-700 dark:text-gray-300 whitespace-pre-wrap">
                {listing.description}
              </p>
            </div>
          )}
        </div>
      </div>
    </div>
  );
};

export default ListingDetails;<|MERGE_RESOLUTION|>--- conflicted
+++ resolved
@@ -6,7 +6,6 @@
 import type { Listing, ListingDetails } from "@/types/listings";
 import type { ListingMessageInput } from "@/types/messaging";
 import { formatCurrency } from "@/utils/format";
-<<<<<<< HEAD
 import { useEffect, useState, lazy, Suspense } from "react";
 import { useTranslation } from "react-i18next";
 import { Link, useNavigate, useParams } from "react-router-dom";
@@ -14,12 +13,6 @@
 const ImageGallery = lazy(
   () => import("@/components/listings/images/ImageGallery")
 );
-=======
-const ImageGallery = React.lazy(
-  () => import("@/components/listings/images/ImageGallery"),
-);
-import { Link } from "react-router-dom";
->>>>>>> b9a2a9e9
 
 interface ListingImage {
   url: string;
@@ -648,15 +641,9 @@
       <div className="grid grid-cols-1 lg:grid-cols-2 gap-8">
         {/* Images Section */}
         <div className="w-full">
-<<<<<<< HEAD
           <Suspense fallback={<div>Loading images...</div>}>
             <ImageGallery images={listing?.images || []} />
           </Suspense>
-=======
-          <React.Suspense fallback={<div>Loading images...</div>}>
-            <ImageGallery images={listing?.images || []} />
-          </React.Suspense>
->>>>>>> b9a2a9e9
         </div>
 
         {/* Details Section */}
