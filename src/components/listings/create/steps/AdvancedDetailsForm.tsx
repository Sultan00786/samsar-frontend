import { useState } from "react";
import { useTranslation } from "react-i18next";
import {
  FaCarSide,
  FaCogs,
  FaCouch,
  FaShieldAlt,
  FaBuilding,
  FaCog,
  FaList,
  FaTachometerAlt,
  FaWheelchair,
  FaPaintBrush,
  FaTree,
  FaClock,
  FaMusic,
  FaLightbulb,
  FaCamera,
  FaShieldVirus,
  FaWind,
  FaTractor,
} from "react-icons/fa";
import type { ListingCategory, VehicleType, PropertyType } from "@/types/enums";
import {
<<<<<<< HEAD
  ListingCategory as ListingCategoryValue,
  VehicleType as VehicleTypeValue,
=======
  ListingCategory,
  VehicleType,
  PropertyType,
  ListingAction,
  ListingStatus,
>>>>>>> 8d5601a3
} from "@/types/enums";
import type { FormState } from "@/types/forms";
import type { ListingFieldSchema } from "@/types/listings";
import type { SectionId } from "../advanced/listingsAdvancedFieldSchema";
import {
  listingsAdvancedFieldSchema,
  SECTION_CONFIG,
} from "../advanced/listingsAdvancedFieldSchema";
import FormField from "../common/FormField";
import ColorPickerField from "@/components/listings/forms/ColorPickerField";
import { toast } from "react-hot-toast";

interface ExtendedFormState extends Omit<FormState, "details"> {
  category: {
    mainCategory: ListingCategory;
    subCategory: VehicleType | PropertyType;
  };
  details: {
    vehicles?: {
      [key: string]: any;
    };
    realEstate?: {
      [key: string]: any;
    };
  };
  listingAction: ListingAction;
  status: ListingStatus;
}

type FormFieldType =
  | "text"
  | "number"
  | "select"
  | "textarea"
  | "checkbox"
  | "date"
  | "colorpicker"
  | "multiselect"
  | "email"
  | "password"
  | "tel";

interface AdvancedDetailsFormProps {
  formData: any;
  onSubmit: (data: any, isValid: boolean) => void;
  onBack: () => void;
}

interface Section {
  id: SectionId;
  title: string;
  icon: React.ComponentType<{ className?: string }>;
  order: number;
  fields: ListingFieldSchema[];
}

export function getIconComponent(iconName: string) {
  const iconMap: Record<string, React.ComponentType<{ className?: string }>> = {
    FaCarSide,
    FaCogs,
    FaCouch,
    FaShieldAlt,
    FaBuilding,
    FaCog,
    FaList,
    FaTachometerAlt,
    FaWheelchair,
    FaPaintBrush,
    FaTree,
    FaClock,
    FaMusic,
    FaLightbulb,
    FaCamera,
    FaShieldVirus,
    FaWind,
    FaTractor,
  };
  return iconMap[iconName] || FaCog;
}

const FeatureSection: React.FC<{
  title: string;
  icon: React.ComponentType<{ className?: string }>;
  features: ListingFieldSchema[];
  values: Record<string, boolean>;
  onChange: (name: string, checked: boolean) => void;
}> = ({ title, icon: Icon, features, values, onChange }) => {
  const { t } = useTranslation();
  const [isExpanded, setIsExpanded] = useState(false);

  return (
    <div className="bg-white dark:bg-gray-800 rounded-lg p-4 shadow-sm">
      <button
        onClick={() => setIsExpanded(!isExpanded)}
        className="w-full flex items-center justify-between p-2 hover:bg-gray-50 dark:hover:bg-gray-700 rounded-lg transition-colors"
      >
        <div className="flex items-center space-x-3">
          <Icon className="w-5 h-5 text-primary" />
          <h3 className="text-lg font-medium">{t(title)}</h3>
        </div>
        <FaCog className={`w-4 h-4 transition-transform ${isExpanded ? 'rotate-180' : ''}`} />
      </button>
      
      {isExpanded && (
        <div className="mt-4 grid grid-cols-1 md:grid-cols-2 gap-4">
          {features.map((feature) => (
            feature.type === 'toggle' ? (
              <div key={feature.name} className="flex items-center justify-between p-2 rounded-lg bg-gray-50 dark:bg-gray-700">
                <span className="text-sm">{t(feature.label)}</span>
                <button
                  type="button"
                  role="switch"
                  aria-checked={values[feature.name] || false}
                  onClick={() => onChange(feature.name, !values[feature.name])}
                  className={`relative inline-flex h-6 w-11 items-center rounded-full transition-colors focus:outline-none focus:ring-2 focus:ring-primary focus:ring-offset-2 ${
                    values[feature.name] ? 'bg-primary' : 'bg-gray-200 dark:bg-gray-600'
                  }`}
                >
                  <span
                    className={`inline-block h-4 w-4 transform rounded-full bg-white transition-transform ${
                      values[feature.name] ? 'translate-x-6' : 'translate-x-1'
                    }`}
                  />
                </button>
              </div>
            ) : (
              <div key={feature.name} className="flex items-center space-x-3">
                <input
                  type="checkbox"
                  id={feature.name}
                  checked={values[feature.name] || false}
                  onChange={(e) => onChange(feature.name, e.target.checked)}
                  className="h-4 w-4 rounded border-gray-300 text-primary focus:ring-primary"
                />
                <label htmlFor={feature.name} className="text-sm">
                  {t(feature.label)}
                </label>
              </div>
            )
          ))}
        </div>
      )}
    </div>
  );
};

const AdvancedDetailsForm: React.FC<AdvancedDetailsFormProps> = ({
  formData,
  onSubmit,
  onBack,
}) => {
  const { t } = useTranslation();
  const [isSubmitting, setIsSubmitting] = useState(false);
  const [errors, setErrors] = useState<Record<string, string>>({});
  const [activeSection, setActiveSection] = useState<SectionId>("essential");

  const [form, setForm] = useState<ExtendedFormState>(() => {
    if (!formData || !formData.category) {
      return {
        title: "",
        description: "",
        price: 0,
        category: {
          mainCategory: ListingCategoryValue.VEHICLES,
          subCategory: VehicleTypeValue.CAR,
        },
        location: "",
        images: [],
        details: {
<<<<<<< HEAD
          vehicles: {},
        },
        listingAction: null,
        status: null,
=======
          vehicles: {}
        },
        listingAction: ListingAction.SELL,
        status: ListingStatus.ACTIVE
>>>>>>> 8d5601a3
      };
    }

    return formData as ExtendedFormState;
  });

  console.log("form", form);

  const isVehicle =
    form.category.mainCategory === ListingCategoryValue.VEHICLES;
  const currentSchema =
    listingsAdvancedFieldSchema[form.category.subCategory] || [];

  // Get unique sections from the schema and sort them according to SECTION_CONFIG
  const sections = Array.from(
    new Set(currentSchema.map((field) => field.section))
  )
    .filter((sectionId): sectionId is SectionId => sectionId in SECTION_CONFIG)
    .map((sectionId) => ({
      id: sectionId,
      title: SECTION_CONFIG[sectionId].label,
      icon: getIconComponent(SECTION_CONFIG[sectionId].icon),
      order: SECTION_CONFIG[sectionId].order,
      fields: currentSchema.filter((field) => field.section === sectionId),
    }))
    .sort((a, b) => a.order - b.order);

  const validateAllFields = () => {
    const newErrors: Record<string, string> = {};

    currentSchema.forEach((field) => {
      const value = isVehicle
        ? form.details?.vehicles?.[field.name]
        : form.details?.realEstate?.[field.name];

      // Skip validation for tractor-specific fields if not a tractor
      if (field.name === 'horsepower' && form.category.subCategory !== VehicleType.TRACTOR) {
        return;
      }

      if (field.required && (!value || value === '' || value === null)) {
        // Use a field-specific required error message
        newErrors[`details.${field.name}`] = t(`errors.${field.name}Required`);
      } else if (field.validate && value !== undefined) {
        const error = field.validate(value);
        if (error) {
          newErrors[`details.${field.name}`] = t(`errors.${error}`);
        }
      }
    });

    setErrors(newErrors);
    return Object.keys(newErrors).length === 0;
  };

  const handleInputChange = (
    field: string,
    value: string | number | boolean | string[]
  ) => {
    setForm((prevForm) => {
      const detailsKey = isVehicle ? "vehicles" : "realEstate";

      return {
        ...prevForm,
        details: {
          ...prevForm.details,
          [detailsKey]: {
            ...prevForm.details[detailsKey],
            [field]: value,
          },
        },
      };
    });

    // Clear error when field is modified
    if (errors[`details.${field}`]) {
      setErrors((prev) => {
        const newErrors = { ...prev };
        delete newErrors[`details.${field}`];
        return newErrors;
      });
    }
  };

  const handleFeatureChange = (field: string, value: boolean) => {
    setForm((prevForm) => {
      const detailsKey = isVehicle ? 'vehicles' : 'realEstate';
      return {
        ...prevForm,
        details: {
          ...prevForm.details,
          [detailsKey]: {
            ...prevForm.details[detailsKey],
            [field]: value,
          },
        },
      };
    });
  };

  const renderFields = () => {
<<<<<<< HEAD
    const activeFields =
      sections.find((s) => s.id === activeSection)?.fields || [];

    return (
      <div className="grid grid-cols-1 md:grid-cols-2 gap-6">
        {activeFields.map((field: ListingFieldSchema) => {
          const currentValue = isVehicle
            ? form.details?.vehicles?.[field.name]
            : form.details?.realEstate?.[field.name];

          if (field.type === "colorpicker") {
=======
    const activeFields = sections.find((s) => s.id === activeSection)?.fields || [];
    
    // Group fields by their feature category
    const featureGroups = activeFields.reduce((groups, field) => {
      if (field.featureCategory) {
        if (!groups[field.featureCategory]) {
          groups[field.featureCategory] = [];
        }
        groups[field.featureCategory].push(field);
      }
      return groups;
    }, {} as Record<string, ListingFieldSchema[]>);

    const standardFields = activeFields.filter(field => !field.featureCategory);

    return (
      <div className="space-y-6">
        {/* Standard form fields */}
        <div className="grid grid-cols-1 md:grid-cols-2 gap-6">
          {standardFields.map((field) => {
            if (field.type === 'colorpicker') {
              return (
                <ColorPickerField
                  key={field.name}
                  label={t(field.label)}
                  value={isVehicle ? form.details?.vehicles?.[field.name] : form.details?.realEstate?.[field.name] || "#000000"}
                  onChange={(value) => handleInputChange(field.name, value)}
                  error={errors[`details.${field.name}`]}
                  required={field.required}
                />
              );
            }

>>>>>>> 8d5601a3
            return (
              <FormField
                key={field.name}
                name={field.name}
                label={t(field.label)}
<<<<<<< HEAD
                value={(currentValue as string) || "#000000"}
=======
                type={field.type as FormFieldType}
                options={field.options?.map((opt: string) => ({
                  value: opt,
                  label: t(`options.${opt}`),
                }))}
                value={isVehicle ? form.details?.vehicles?.[field.name] : form.details?.realEstate?.[field.name] || ""}
>>>>>>> 8d5601a3
                onChange={(value) => handleInputChange(field.name, value)}
                error={errors[`details.${field.name}`]}
                required={field.required}
                disabled={isSubmitting}
              />
            );
<<<<<<< HEAD
          }

          // Transform the type to match FormFieldType
          let formFieldType: FormFieldType = "text";
          if (field.type === "number") formFieldType = "number";
          else if (field.type === "select") formFieldType = "select";
          else if (field.type === "textarea") formFieldType = "textarea";
          else if (field.type === "multiselect") formFieldType = "multiselect";

          return (
            <FormField
              key={field.name}
              name={field.name}
              label={t(field.label)}
              type={formFieldType}
              options={field.options?.map((opt: string) => ({
                value: opt,
                label: t(`options.${opt}`),
              }))}
              value={currentValue || ""}
              onChange={(value) => handleInputChange(field.name, value)}
              error={errors[`details.${field.name}`]}
              required={field.required}
              disabled={isSubmitting}
              className={
                errors[`details.${field.name}`] ? "border-red-500" : ""
              }
=======
          })}
        </div>

        {/* Feature sections */}
        <div className="space-y-4">
          {Object.entries(featureGroups).map(([category, features]) => (
            <FeatureSection
              key={category}
              title={t(`featureCategories.${category}`)}
              icon={getFeatureIcon(category)}
              features={features}
              values={isVehicle ? form.details?.vehicles || {} : form.details?.realEstate || {}}
              onChange={handleFeatureChange}
>>>>>>> 8d5601a3
            />
          ))}
        </div>
      </div>
    );
  };

  const getFeatureIcon = (category: string) => {
    const iconMap: Record<string, React.ComponentType<{ className?: string }>> = {
      entertainment: FaMusic,
      lighting: FaLightbulb,
      cameras: FaCamera,
      safety: FaShieldVirus,
      climate: FaWind,
      default: FaCog,
    };
    return iconMap[category] || iconMap.default;
  };

  const handleSubmit = async (e: React.FormEvent) => {
    e.preventDefault();
    setIsSubmitting(true);

    try {
      const isValid = validateAllFields();

      if (!isValid) {
        const missingFields = Object.keys(errors).map(
          (key) => t(`fields.${key.split(".").pop()}`) || key.split(".").pop()
        );

        toast.error(
          t("errors.requiredFields", {
            fields: missingFields.join(", "),
          })
        );

        setIsSubmitting(false);
        return;
      }

      await onSubmit(form, true);
      toast.success(t("success.detailsSaved"));
    } catch (error) {
      console.error("Error submitting advanced details:", error);
      toast.error(t("errors.submissionFailed"));
    } finally {
      setIsSubmitting(false);
    }
  };

  return (
    <form onSubmit={handleSubmit} className="space-y-6">
      <div className="flex flex-wrap gap-4 mb-6">
        {sections.map((section) => {
          const Icon = section.icon;
          return (
            <button
              key={section.id}
              type="button"
              onClick={() => setActiveSection(section.id)}
              disabled={isSubmitting}
              className={`flex items-center space-x-2 px-4 py-2 rounded-lg transition-colors ${
                activeSection === section.id
                  ? "bg-primary text-white"
                  : "bg-gray-100 hover:bg-gray-200 dark:bg-gray-700 dark:hover:bg-gray-600"
              } ${isSubmitting ? "opacity-50 cursor-not-allowed" : ""}`}
            >
              <Icon className="w-5 h-5" />
              <span>{t(section.title)}</span>
            </button>
          );
        })}
      </div>

      {renderFields()}

      <div className="flex justify-between mt-8">
        <button
          type="button"
          onClick={onBack}
          disabled={isSubmitting}
          className="px-6 py-2 border border-gray-300 rounded-lg hover:bg-gray-50 disabled:opacity-50 disabled:cursor-not-allowed dark:border-gray-600 dark:hover:bg-gray-700"
        >
          {t("common.back")}
        </button>
        <button
          type="submit"
          disabled={isSubmitting}
          className="px-6 py-2 bg-primary text-blue-500 rounded-lg hover:bg-primary-dark disabled:opacity-50 disabled:cursor-not-allowed inline-flex items-center space-x-2"
        >
          {isSubmitting ? (
            <>
              <span className="animate-spin">⌛</span>
              <span>{t("common.submitting")}</span>
            </>
          ) : (
            <>
              <FaCog className="w-5 h-5" />
              <span>{t("common.continue")}</span>
            </>
          )}
        </button>
      </div>
    </form>
  );
};

export default AdvancedDetailsForm;<|MERGE_RESOLUTION|>--- conflicted
+++ resolved
@@ -20,18 +20,13 @@
   FaWind,
   FaTractor,
 } from "react-icons/fa";
-import type { ListingCategory, VehicleType, PropertyType } from "@/types/enums";
+import type { ListingCategory, VehicleType, PropertyType, ListingAction,
+  ListingStatus, } from "@/types/enums";
 import {
-<<<<<<< HEAD
+
   ListingCategory as ListingCategoryValue,
   VehicleType as VehicleTypeValue,
-=======
-  ListingCategory,
-  VehicleType,
-  PropertyType,
-  ListingAction,
-  ListingStatus,
->>>>>>> 8d5601a3
+
 } from "@/types/enums";
 import type { FormState } from "@/types/forms";
 import type { ListingFieldSchema } from "@/types/listings";
@@ -201,17 +196,10 @@
         location: "",
         images: [],
         details: {
-<<<<<<< HEAD
-          vehicles: {},
-        },
-        listingAction: null,
-        status: null,
-=======
           vehicles: {}
         },
         listingAction: ListingAction.SELL,
         status: ListingStatus.ACTIVE
->>>>>>> 8d5601a3
       };
     }
 
@@ -313,19 +301,6 @@
   };
 
   const renderFields = () => {
-<<<<<<< HEAD
-    const activeFields =
-      sections.find((s) => s.id === activeSection)?.fields || [];
-
-    return (
-      <div className="grid grid-cols-1 md:grid-cols-2 gap-6">
-        {activeFields.map((field: ListingFieldSchema) => {
-          const currentValue = isVehicle
-            ? form.details?.vehicles?.[field.name]
-            : form.details?.realEstate?.[field.name];
-
-          if (field.type === "colorpicker") {
-=======
     const activeFields = sections.find((s) => s.id === activeSection)?.fields || [];
     
     // Group fields by their feature category
@@ -358,58 +333,24 @@
                 />
               );
             }
-
->>>>>>> 8d5601a3
             return (
               <FormField
                 key={field.name}
                 name={field.name}
                 label={t(field.label)}
-<<<<<<< HEAD
-                value={(currentValue as string) || "#000000"}
-=======
+
                 type={field.type as FormFieldType}
                 options={field.options?.map((opt: string) => ({
                   value: opt,
                   label: t(`options.${opt}`),
                 }))}
                 value={isVehicle ? form.details?.vehicles?.[field.name] : form.details?.realEstate?.[field.name] || ""}
->>>>>>> 8d5601a3
                 onChange={(value) => handleInputChange(field.name, value)}
                 error={errors[`details.${field.name}`]}
                 required={field.required}
                 disabled={isSubmitting}
               />
             );
-<<<<<<< HEAD
-          }
-
-          // Transform the type to match FormFieldType
-          let formFieldType: FormFieldType = "text";
-          if (field.type === "number") formFieldType = "number";
-          else if (field.type === "select") formFieldType = "select";
-          else if (field.type === "textarea") formFieldType = "textarea";
-          else if (field.type === "multiselect") formFieldType = "multiselect";
-
-          return (
-            <FormField
-              key={field.name}
-              name={field.name}
-              label={t(field.label)}
-              type={formFieldType}
-              options={field.options?.map((opt: string) => ({
-                value: opt,
-                label: t(`options.${opt}`),
-              }))}
-              value={currentValue || ""}
-              onChange={(value) => handleInputChange(field.name, value)}
-              error={errors[`details.${field.name}`]}
-              required={field.required}
-              disabled={isSubmitting}
-              className={
-                errors[`details.${field.name}`] ? "border-red-500" : ""
-              }
-=======
           })}
         </div>
 
@@ -423,7 +364,6 @@
               features={features}
               values={isVehicle ? form.details?.vehicles || {} : form.details?.realEstate || {}}
               onChange={handleFeatureChange}
->>>>>>> 8d5601a3
             />
           ))}
         </div>
