<<<<<<< HEAD
=======
import React, { useState, useEffect, Suspense, lazy, useMemo, useCallback } from "react";
>>>>>>> ccdf89a1
import ImageFallback from "@/components/common/ImageFallback";
import {
  Condition,
  FuelType,
  ListingAction,
  ListingCategory,
  TransmissionType,
  VehicleType
} from "@/types/enums";
import type { FormState } from "@/types/forms";
import { motion } from "framer-motion";
import React, {
  Suspense,
  lazy,
  useEffect,
  useState
} from "react";
import { useTranslation } from "react-i18next";
import {
  FaCar,
  FaCheck,
  FaEdit,
  FaHistory,
  FaHome,
  FaImages,
  FaTag,
} from "react-icons/fa";

const ResponsiveImage = lazy(
  () => import("@/components/media/ResponsiveImage")
);

// Example: If you have a heavy component for images or advanced details, lazy load it here
// const ImageGallery = lazy(() => import("@/components/common/ImageGallery"));
// const AdvancedDetails = lazy(() => import("@/components/common/AdvancedDetails"));
import type {
  ListingFieldSchema,
  RealEstateDetails,
  TractorDetails,
  VehicleDetails,
} from "@/types/listings";
import {
  AlertCircle,
  ChevronLeft,
  DollarSign,
  MapPin
} from "lucide-react";
import {
  listingsAdvancedFieldSchema,
  propertyAdvancedFieldLists,
  vehicleAdvancedFieldLists
} from "../advanced/listingsAdvancedFieldSchema";

interface ReviewSectionProps {
  formData: FormState;
  onSubmit: (data: FormState) => void;
  onBack: () => void;
  onEdit: (section: string) => void;
  isSubmitting?: boolean;
  error?: string | null;
}

const pageTransition = {
  initial: { opacity: 0, y: 20 },
  animate: { opacity: 1, y: 0 },
  exit: { opacity: 0, y: -20 },
  transition: { duration: 0.3 },
};

<<<<<<< HEAD
const ReviewSection = React.memo<ReviewSectionProps>(
  ({ formData, onSubmit, onBack, onEdit, isSubmitting, error }) => {
    const { t } = useTranslation();
    const [loading, setLoading] = useState(false);

    // Format price with currency and thousands separator
    const formatPrice = (price: number) => {
      return new Intl.NumberFormat("en-US", {
        style: "currency",
        currency: "USD",
        minimumFractionDigits: 0,
        maximumFractionDigits: 2,
      }).format(price);
    };

    // Format mileage with thousands separator
    const formatMileage = (mileage: string | number) => {
      if (!mileage) return "N/A";
      return new Intl.NumberFormat("en-US").format(Number(mileage));
    };

    // Format condition with proper capitalization
    const formatCondition = (condition: Condition) => {
      return condition.charAt(0).toUpperCase() + condition.slice(1);
    };

    // Format transmission with proper capitalization
    const formatTransmission = (transmission: TransmissionType) => {
      return transmission.charAt(0).toUpperCase() + transmission.slice(1);
    };

    // Format fuel type with proper capitalization
    const formatFuelType = (fuelType: FuelType) => {
      return fuelType.charAt(0).toUpperCase() + fuelType.slice(1);
    };

    const [listingAction, setListingAction] = useState<"SELL" | "RENT">("SELL");
    const [errors, setErrors] = useState<string[]>([]);

    const validateForm = () => {
      const newErrors: string[] = [];

      // Basic details validation
      if (!formData.title?.trim()) {
        newErrors.push(t("errors.titleRequired"));
      }
      if (!formData.description?.trim()) {
        newErrors.push(t("errors.descriptionRequired"));
=======
const ReviewSection = React.memo<ReviewSectionProps>(({
  formData,
  onSubmit,
  onBack,
  onEdit,
  isSubmitting,
  error,
}) => {
  const { t } = useTranslation();
  const [loading, setLoading] = useState(false);

  // Format price with currency and thousands separator
  const formatPrice = (price: number) => {
    return new Intl.NumberFormat("en-US", {
      style: "currency",
      currency: "USD",
      minimumFractionDigits: 0,
      maximumFractionDigits: 2,
    }).format(price);
  };

  // Format mileage with thousands separator
  const formatMileage = (mileage: string | number) => {
    if (!mileage) return "N/A";
    return new Intl.NumberFormat("en-US").format(Number(mileage));
  };

  // Format condition with proper capitalization
  const formatCondition = (condition: Condition) => {
    return condition.charAt(0).toUpperCase() + condition.slice(1);
  };

  // Format transmission with proper capitalization
  const formatTransmission = (transmission: TransmissionType) => {
    return transmission.charAt(0).toUpperCase() + transmission.slice(1);
  };

  // Format fuel type with proper capitalization
  const formatFuelType = (fuelType: FuelType) => {
    return fuelType.charAt(0).toUpperCase() + fuelType.slice(1);
  };

  const [listingAction, setListingAction] = useState<"SELL" | "RENT">("SELL");
  const [errors, setErrors] = useState<string[]>([]);

  const validateForm = () => {
    const newErrors: string[] = [];

    // Basic details validation
    if (!formData.title?.trim()) {
      newErrors.push(t("errors.titleRequired"));
    }
    if (!formData.description?.trim()) {
      newErrors.push(t("errors.descriptionRequired"));
    }

    // Price validation
    const price = formData.price;
    if (
      price === undefined ||
      price === 0 ||
      (typeof price === "string" && price === "")
    ) {
      newErrors.push(t("errors.priceRequired"));
    } else {
      const numericPrice =
        typeof price === "string" ? parseFloat(price) : price;
      if (isNaN(numericPrice) || numericPrice <= 0) {
        newErrors.push(t("errors.invalidPrice"));
>>>>>>> ccdf89a1
      }

      // Price validation
      const price = formData.price;
      if (
        price === undefined ||
        price === 0 ||
        (typeof price === "string" && price === "")
      ) {
        newErrors.push(t("errors.priceRequired"));
      } else {
        const numericPrice =
          typeof price === "string" ? parseFloat(price) : price;
        if (isNaN(numericPrice) || numericPrice <= 0) {
          newErrors.push(t("errors.invalidPrice"));
        }
      }

      if (!formData.location?.trim()) {
        newErrors.push(t("errors.locationRequired"));
      }
      if (!formData.category?.subCategory) {
        newErrors.push(t("errors.subcategoryRequired"));
      }

      // Category-specific validation
      if (formData.category?.mainCategory === ListingCategory.VEHICLES) {
        const vehicleDetails = formData.details?.vehicles;
        if (!vehicleDetails?.make) newErrors.push(t("errors.makeRequired"));
        if (!vehicleDetails?.model) newErrors.push(t("errors.modelRequired"));
        if (!vehicleDetails?.year) newErrors.push(t("errors.yearRequired"));
        if (!vehicleDetails?.mileage)
          newErrors.push(t("errors.mileageRequired"));
        if (!vehicleDetails?.fuelType)
          newErrors.push(t("errors.fuelTypeRequired"));
        if (!vehicleDetails?.transmissionType)
          newErrors.push(t("errors.transmissionRequired"));
        if (!vehicleDetails?.color) newErrors.push(t("errors.colorRequired"));
        if (!vehicleDetails?.condition)
          newErrors.push(t("errors.conditionRequired"));

        // Additional required fields from schema
        const subcategory = formData.category?.subCategory || VehicleType.CAR;
        const vehicleSchema = listingsAdvancedFieldSchema[subcategory] || [];
        const requiredVehicleFields = vehicleSchema.filter(
          (field: ListingFieldSchema) => field.required
        );

        requiredVehicleFields.forEach((field: ListingFieldSchema) => {
          const value = vehicleDetails?.[field.name as keyof VehicleDetails];
          if (!value && value !== 0) {
            newErrors.push(t(`errors.${field.name}Required`));
          }
        });

        // Special validation for tractors
        if (subcategory === "TRACTOR") {
          const tractorDetails = vehicleDetails as TractorDetails;
          if (!tractorDetails?.horsepower) {
            newErrors.push(t("errors.horsepowerRequired"));
          }
        }
      } else if (
        formData.category?.mainCategory === ListingCategory.REAL_ESTATE
      ) {
        const realEstateDetails = formData.details?.realEstate;
        const realEstateSchema =
          listingsAdvancedFieldSchema["realEstate"] || [];
        const requiredRealEstateFields = realEstateSchema.filter(
          (field: ListingFieldSchema) => field.required
        );

        requiredRealEstateFields.forEach((field: ListingFieldSchema) => {
          const value =
            realEstateDetails?.[field.name as keyof RealEstateDetails];
          if (!value) {
            newErrors.push(t(`errors.${field.name}Required`));
          }
        });
      }

      // Image validation
      if (!formData.images || formData.images.length === 0) {
        newErrors.push(t("errors.atLeastOneImage"));
      }

      setErrors(newErrors);
      return newErrors.length === 0;
    };

    console.log("review formdata", formData);

    const handleSubmit = (e: React.FormEvent) => {
      e.preventDefault();
      const isValid = validateForm();
      if (isValid) {
        // Update form data with the selected listing action
        const updatedFormData = {
          ...formData,
          listingAction: listingAction as ListingAction,
          // Ensure all required fields are present
          title: formData.title || "",
          description: formData.description || "",
          price:
            typeof formData.price === "string"
              ? parseFloat(formData.price)
              : formData.price || 0,
          location: formData.location || "",
          category: {
            mainCategory:
              formData.category?.mainCategory || ListingCategory.VEHICLES,
            subCategory: formData.category?.subCategory || VehicleType.CAR,
          },
          details: {
            vehicles:
              formData.category?.mainCategory === ListingCategory.VEHICLES
                ? formData.details?.vehicles
                : undefined,
            realEstate:
              formData.category?.mainCategory === ListingCategory.REAL_ESTATE
                ? formData.details?.realEstate
                : undefined,
          },
          images: formData.images || [],
        };

        console.log("Submitting form data:", updatedFormData);
        onSubmit(updatedFormData);
      } else {
        // Scroll to the first error message
        const errorElement = document.querySelector(".text-red-500");
        if (errorElement) {
          errorElement.scrollIntoView({ behavior: "smooth", block: "center" });
        }
      }
    };

    const renderSection = (
      title: string,
      icon: React.ReactNode,
      children: React.ReactNode
    ) => (
      <div className="bg-white dark:bg-gray-800 rounded-lg shadow-sm p-4 md:p-6 mb-6">
        <div className="border-b border-gray-200 dark:border-gray-700 pb-4 mb-4 flex justify-between items-center">
          <h3 className="text-lg font-medium text-gray-900 dark:text-white flex items-center">
            {icon}
            <span className="ml-2">{title}</span>
          </h3>
          <button
            type="button"
            onClick={onBack}
            className="flex items-center text-sm text-blue-600 hover:text-blue-800 dark:text-blue-400 dark:hover:text-blue-300 focus:outline-none focus:underline"
          >
            <FaEdit className="mr-1" />
            {t("common.edit")}
          </button>
        </div>
        {children}
      </div>
    );

    const renderBasicDetails = () => (
      <div className="space-y-4">
        <div className="flex justify-between items-start">
          <div className="flex-grow">
            <h3 className="text-lg font-medium">{formData.title}</h3>
            <p className="text-gray-600 dark:text-gray-400 mt-1">
              {formData.description}
            </p>
            <div className="flex items-center mt-2 space-x-4">
              <div className="flex items-center text-gray-600 dark:text-gray-400">
                <DollarSign className="w-4 h-4 mr-1" />
                {formatPrice(formData.price)}
              </div>
              <div className="flex items-center text-gray-600 dark:text-gray-400">
                <MapPin className="w-4 h-4 mr-1" />
                {formData.location}
              </div>
            </div>
          </div>
          <button
            type="button"
            onClick={() => onEdit("basic")}
            className="text-blue-500 hover:text-blue-600 dark:hover:text-blue-400 flex items-center gap-2"
            aria-label={t("common.basicDetails")}
          >
            <FaEdit className="w-5 h-5" />
            <span className="text-sm">{t("common.edit")}</span>
          </button>
        </div>
      </div>
    );

    const renderVehicleDetails = () => {
      const vehicleDetails = formData.details?.vehicles;
      if (!vehicleDetails) return null;

      // Check if this is a tractor
      const isTractor = formData.category?.subCategory === VehicleType.TRACTOR;
      const tractorDetails = isTractor
        ? (vehicleDetails as TractorDetails)
        : null;

      return (
        <div className="space-y-4">
          {/* Essential Details Section */}
          <div className="space-y-2">
            <h4 className="font-semibold text-gray-700 dark:text-gray-300">
              {t("listings.essentialDetails")}
            </h4>
            <div className="grid grid-cols-2 gap-3">
              <div>
                <div className="text-sm text-gray-500">
                  {t("listings.make")}
                </div>
                <div className="font-medium">
                  {vehicleDetails.make || t("common.notProvided")}
                </div>
              </div>
              <div>
                <div className="text-sm text-gray-500">
                  {t("listings.model")}
                </div>
                <div className="font-medium">
                  {vehicleDetails.model || t("common.notProvided")}
                </div>
              </div>
              <div>
                <div className="text-sm text-gray-500">
                  {t("listings.year")}
                </div>
                <div className="font-medium">
                  {vehicleDetails.year || t("common.notProvided")}
                </div>
              </div>
              <div>
                <div className="text-sm text-gray-500">
                  {t("listings.vehicleType")}
                </div>
                <div className="font-medium">
                  {vehicleDetails.vehicleType
                    ? t(`listings.vehicleTypes.${vehicleDetails.vehicleType}`)
                    : t("common.notProvided")}
                </div>
              </div>
              <div>
                <div className="text-sm text-gray-500">
                  {t("listings.mileage")}
                </div>
                <div className="font-medium">
                  {vehicleDetails.mileage
                    ? `${formatMileage(vehicleDetails.mileage)} ${t("listings.miles")}`
                    : t("common.notProvided")}
                </div>
              </div>
              <div>
                <div className="text-sm text-gray-500">
                  {t("listings.fuelType")}
                </div>
                <div className="font-medium">
                  {formData.details?.vehicles?.fuelType
                    ? formatFuelType(formData.details.vehicles.fuelType)
                    : "Select an option"}
                </div>
              </div>
              <div>
                <div className="text-sm text-gray-500">
                  {t("listings.transmission")}
                </div>
                <div className="font-medium">
                  {formData.details?.vehicles?.transmissionType
                    ? t(
                        `listings.transmissionTypes.${formData.details.vehicles.transmissionType}`
                      )
                    : t("common.notProvided")}
                </div>
              </div>
              {isTractor && tractorDetails && (
                <>
                  <div>
                    <div className="text-sm text-gray-500">
                      {t("listings.horsepower")}
                    </div>
                    <div className="font-medium">
                      {tractorDetails.horsepower
                        ? `${tractorDetails.horsepower} hp`
                        : t("common.notProvided")}
                    </div>
                  </div>
                  <div>
                    <div className="text-sm text-gray-500">
                      {t("listings.attachments")}
                    </div>
                    <div className="font-medium">
                      {tractorDetails.attachments?.length > 0
                        ? tractorDetails.attachments.join(", ")
                        : t("common.notProvided")}
                    </div>
                  </div>
                  <div>
                    <div className="text-sm text-gray-500">
                      {t("listings.fuelTankCapacity")}
                    </div>
                    <div className="font-medium">
                      {tractorDetails.fuelTankCapacity
                        ? `${tractorDetails.fuelTankCapacity} L`
                        : t("common.notProvided")}
                    </div>
                  </div>
                  <div>
                    <div className="text-sm text-gray-500">
                      {t("listings.tires")}
                    </div>
                    <div className="font-medium">
                      {tractorDetails.tires || t("common.notProvided")}
                    </div>
                  </div>
                </>
              )}
            </div>
          </div>

          {/* Advanced Details Section */}
          <div className="space-y-2">
            <h4 className="font-semibold text-gray-700 dark:text-gray-300">
              {t("listings.advancedDetails")}
            </h4>
            <div className="grid grid-cols-2 gap-3">
              {/* Colors */}
              <div>
                <div className="text-sm text-gray-500">
                  {t("listings.exteriorColor")}
                </div>
                <div className="font-medium flex items-center gap-2">
                  {vehicleDetails.color || t("common.notProvided")}
                  {vehicleDetails.color && (
                    <div
                      className="w-4 h-4 rounded-full border border-gray-300"
                      style={{ backgroundColor: vehicleDetails.color }}
                    />
                  )}
                </div>
              </div>
              <div>
                <div className="text-sm text-gray-500">
                  {t("listings.interiorColor")}
                </div>
                <div className="font-medium flex items-center gap-2">
                  {vehicleDetails.interiorColor || t("common.notProvided")}
                  {vehicleDetails.interiorColor && (
                    <div
                      className="w-4 h-4 rounded-full border border-gray-300"
                      style={{ backgroundColor: vehicleDetails.interiorColor }}
                    />
                  )}
                </div>
              </div>

              {/* Performance */}
              <div>
                <div className="text-sm text-gray-500">
                  {t("listings.engine")}
                </div>
                <div className="font-medium">
                  {vehicleDetails.engine || t("common.notProvided")}
                </div>
              </div>
              <div>
                <div className="text-sm text-gray-500">
                  {t("listings.torque")}
                </div>
                <div className="font-medium">
                  {vehicleDetails.torque
                    ? `${vehicleDetails.torque} Nm`
                    : t("common.notProvided")}
                </div>
              </div>

              {/* Condition & History */}
              <div>
                <div className="text-sm text-gray-500">
                  {t("listings.condition")}
                </div>
                <div className="font-medium">
                  {vehicleDetails.condition
                    ? formatCondition(vehicleDetails.condition)
                    : t("common.notProvided")}
                </div>
              </div>
              <div>
                <div className="text-sm text-gray-500">
                  {t("listings.warranty")}
                </div>
                <div className="font-medium">
                  {vehicleDetails.warranty
                    ? `${vehicleDetails.warranty} ${t("common.months")}`
                    : t("common.notProvided")}
                </div>
              </div>
              <div>
                <div className="text-sm text-gray-500">
                  {t("listings.serviceHistory")}
                </div>
                <div className="font-medium">
                  {vehicleDetails.serviceHistory
                    ? t(
                        `listings.serviceHistory.${vehicleDetails.serviceHistory}`
                      )
                    : t("common.notProvided")}
                </div>
              </div>
              <div>
                <div className="text-sm text-gray-500">
                  {t("listings.previousOwners")}
                </div>
                <div className="font-medium">
                  {vehicleDetails.previousOwners || t("common.notProvided")}
                </div>
              </div>
              <div>
                <div className="text-sm text-gray-500">
                  {t("listings.registrationStatus")}
                </div>
                <div className="font-medium">
                  {vehicleDetails.registrationStatus
                    ? t(
                        `listings.registrationStatus.${vehicleDetails.registrationStatus}`
                      )
                    : t("common.notProvided")}
                </div>
              </div>
            </div>
          </div>

          {/* Features Section */}
          {formData.details?.vehicles?.features &&
            formData.details?.vehicles?.features.length > 0 && (
              <div className="space-y-2">
                <h4 className="font-semibold text-gray-700 dark:text-gray-300">
                  {t("listings.features")}
                </h4>
                <div className="flex flex-wrap gap-2">
                  {formData.details?.vehicles?.features.map(
                    (feature: string, index: number) => (
                      <span
                        key={index}
                        className="px-3 py-1 bg-gray-100 dark:bg-gray-700 rounded-full text-sm text-gray-700 dark:text-gray-300"
                      >
                        {feature}
                      </span>
                    )
                  )}
                </div>
              </div>
            )}
        </div>
      );
    };

    const renderRealEstateDetails = () => {
      const realEstateDetails = formData.details?.realEstate;
      if (!realEstateDetails) return null;

      return (
        <div className="space-y-2">
          <div className="grid grid-cols-2 gap-3">
            <div>
              <div className="text-sm text-gray-500">
                {t("listings.propertyType")}
              </div>
              <div className="font-medium">
                {realEstateDetails.propertyType
                  ? t(
                      `listings.propertyTypes.${realEstateDetails.propertyType}`
                    )
                  : t("common.notProvided")}
              </div>
            </div>
            <div>
              <div className="text-sm text-gray-500">{t("listings.size")}</div>
              <div className="font-medium">
                {realEstateDetails.size
                  ? `${realEstateDetails.size} ${t("listings.sqft")}`
                  : t("common.notProvided")}
              </div>
            </div>
            <div>
              <div className="text-sm text-gray-500">
                {t("listings.yearBuilt")}
              </div>
              <div className="font-medium">
                {realEstateDetails.yearBuilt || t("common.notProvided")}
              </div>
            </div>
            <div>
              <div className="text-sm text-gray-500">
                {t("listings.bedrooms")}
              </div>
              <div className="font-medium">
                {realEstateDetails.bedrooms || t("common.notProvided")}
              </div>
            </div>
            <div>
              <div className="text-sm text-gray-500">
                {t("listings.bathrooms")}
              </div>
              <div className="font-medium">
                {realEstateDetails.bathrooms || t("common.notProvided")}
              </div>
            </div>
            {formData.details?.realEstate?.features &&
              formData.details?.realEstate?.features.length > 0 && (
                <div className="col-span-2">
                  <div className="text-sm text-gray-500">
                    {t("listings.features")}
                  </div>
                  <div className="font-medium">
                    {formData.details?.realEstate?.features.join(", ")}
                  </div>
                </div>
              )}
          </div>
        </div>
      );
    };

    const renderImages = () => {
      // Create object URLs for File objects
      const imageUrls = formData.images.map((image: File | string) => {
        if (
          typeof image === "object" &&
          "type" in image &&
          image instanceof Blob
        ) {
          return URL.createObjectURL(image);
        }
        return image;
      });

      // Cleanup function to revoke object URLs when component unmounts
      useEffect(() => {
        return () => {
          imageUrls.forEach((url) => {
            if (typeof url === "string" && url.startsWith("blob:")) {
              URL.revokeObjectURL(url);
            }
          });
        };
      }, [imageUrls]);

      return (
        <div>
          <div className="flex justify-between items-start mb-4">
            <h3 className="text-lg font-medium">
              {t("listings.uploadedImages")} ({formData.images.length})
            </h3>
            <button
              type="button"
              onClick={() => onEdit("images")}
              className="text-blue-500 hover:text-blue-600 dark:hover:text-blue-400 flex items-center gap-2"
              aria-label={t("listings.editImages")}
            >
              <FaEdit className="w-5 h-5" />
              <span className="text-sm">{t("common.edit")}</span>
            </button>
          </div>
          <div className="grid grid-cols-2 md:grid-cols-3 gap-4">
            {imageUrls.map((url, index) => (
              <div
                key={index}
                className="aspect-w-16 aspect-h-9 rounded-lg overflow-hidden bg-gray-100 dark:bg-gray-800"
              >
                <ImageFallback
                  src={url}
                  alt={`${t("listings.image")} ${index + 1}`}
                  className="object-cover w-full h-full"
                />
              </div>
            ))}
          </div>
        </div>
      );
    };

    const getCarFieldDisplayValue = (
      field: ListingFieldSchema,
      vehicleDetails: any
    ) => {
      const value = vehicleDetails?.[field.name];
      if (field.type === "checkbox" || field.type === "toggle") {
        return value ? t("common.yes") : t("common.no");
      }
      if (field.type === "select" && field.options) {
        const option = Array.isArray(field.options)
          ? field.options.find(
              (opt: any) => opt.value === value || opt === value
            )
          : undefined;
        return option ? option.label || option.value || value : value;
      }
      if (field.type === "featureGroup" && field.featureGroups) {
        // Render feature group toggles
        return (
          <div>
            {Object.entries(field.featureGroups).map(([groupKey, group]) => (
              <div key={groupKey} className="mb-2">
                <div className="font-semibold">{t(group.label)}</div>
                <div className="flex flex-wrap gap-2">
                  {group.features.map((feature) => {
                    // Try to translate, fallback to cleaned label
                    const label =
                      t(feature.label) !== feature.label
                        ? t(feature.label)
                        : feature.label
                            .replace(/^features\./, "")
                            .replace(/([a-z])([A-Z])/g, "$1 $2");
                    return (
                      <div
                        key={feature.name}
                        className="flex items-center gap-1"
                      >
                        <span>{label}</span>
                        <span className="ml-1 font-bold">
                          {vehicleDetails?.[feature.name]
                            ? t("common.yes")
                            : t("common.no")}
                        </span>
                      </div>
                    );
                  })}
                </div>
              </div>
            ))}
          </div>
        );
      }
      if (field.type === "colorpicker") {
        return (
          <span
            className="inline-block w-6 h-6 rounded-full border border-gray-300 align-middle mr-2"
            style={{ backgroundColor: value }}
            title={value}
          />
        );
      }
      return (
        value || (
          <span className="text-gray-400">{t("common.notSpecified")}</span>
        )
      );
    };

    const getAdvancedFieldList = () => {
      if (formData.category?.mainCategory === ListingCategory.VEHICLES) {
        const subCat = formData.category.subCategory;
        return (
          vehicleAdvancedFieldLists[
            subCat as keyof typeof vehicleAdvancedFieldLists
          ] || []
        );
      }
      if (formData.category?.mainCategory === ListingCategory.REAL_ESTATE) {
        const subCat = formData.category.subCategory;
        return (
          propertyAdvancedFieldLists[
            subCat as keyof typeof propertyAdvancedFieldLists
          ] || []
        );
      }
      return [];
    };

    const advancedFieldList = getAdvancedFieldList();

    return (
      <motion.div {...pageTransition} className="space-y-6">
        {error && (
          <div className="bg-red-50 dark:bg-red-900/20 border border-red-200 dark:border-red-800 rounded-lg p-4 mb-4">
            <p className="text-red-700 dark:text-red-300">{error}</p>
          </div>
        )}

        {/* Basic Information */}
        {renderSection(
          t("common.basicDetails"),
          <FaTag className="w-5 h-5 text-blue-500" />,
          renderBasicDetails()
        )}

        {/* Listing Action */}
        <div className="bg-blue-50 dark:bg-blue-900/20 rounded-lg p-4 md:p-6 mb-6">
          <h3 className="text-lg font-medium text-gray-900 dark:text-white mb-4">
            {t("listings.listingAction")}
          </h3>

          <div className="flex flex-col sm:flex-row gap-4">
            <button
              type="button"
              onClick={() => setListingAction("SELL")}
              className={`flex-1 p-4 rounded-lg border-2 transition-colors flex flex-col items-center ${
                listingAction === "SELL"
                  ? "bg-blue-100 border-blue-500 dark:bg-blue-900/50 dark:border-blue-500"
                  : "bg-white border-gray-200 hover:bg-gray-50 dark:bg-gray-800 dark:border-gray-700 dark:hover:bg-gray-700"
              }`}
              aria-pressed={listingAction === "SELL"}
            >
              <FaCheck
                className={`w-8 h-8 mb-2 ${
                  listingAction === "SELL" ? "text-blue-500" : "text-gray-400"
                }`}
              />
              <span className="text-lg font-medium">{t("listings.sell")}</span>
              <p className="text-sm text-gray-500 dark:text-gray-400 text-center mt-2">
                {t("listings.sellDescription")}
              </p>
            </button>

            <button
              type="button"
              onClick={() => setListingAction("RENT")}
              className={`flex-1 p-4 rounded-lg border-2 transition-colors flex flex-col items-center ${
                listingAction === "RENT"
                  ? "bg-green-100 border-green-500 dark:bg-green-900/50 dark:border-green-500"
                  : "bg-white border-gray-200 hover:bg-gray-50 dark:bg-gray-800 dark:border-gray-700 dark:hover:bg-gray-700"
              }`}
              aria-pressed={listingAction === "RENT"}
            >
              <FaHistory
                className={`w-8 h-8 mb-2 ${
                  listingAction === "RENT" ? "text-green-500" : "text-gray-400"
                }`}
              />
              <span className="text-lg font-medium">{t("listings.rent")}</span>
              <p className="text-sm text-gray-500 dark:text-gray-400 text-center mt-2">
                {t("listings.rentDescription")}
              </p>
            </button>
          </div>
        </div>

        {/* Category-specific Details */}
        {formData.category?.mainCategory === ListingCategory.VEHICLES
          ? renderSection(
              t("listings.vehicleDetails"),
              <FaCar className="w-5 h-5 text-blue-500" />,
              <>
                {renderVehicleDetails()}
                {/* Advanced Details */}
                {advancedFieldList.length > 0 && (
                  <section className="mt-6">
                    <h3 className="text-lg font-semibold mb-2">
                      {t("review.advancedDetails")}
                    </h3>
                    <div className="grid grid-cols-1 md:grid-cols-2 gap-4">
                      {advancedFieldList.map((field) => (
                        <div key={field.name} className="flex flex-col">
                          <span className="text-sm text-gray-500">
                            {t(field.label)}
                          </span>
                          <span className="font-medium">
                            {getCarFieldDisplayValue(
                              field,
                              formData.details?.vehicles ||
                                formData.details?.realEstate
                            )}
                          </span>
                        </div>
                      ))}
                    </div>
                  </section>
                )}
              </>
            )
          : renderSection(
              t("listings.propertyDetails"),
              <FaHome className="w-5 h-5 text-blue-500" />,
              <>
                {renderRealEstateDetails()}
                {/* Advanced Details */}
                {advancedFieldList.length > 0 && (
                  <section className="mt-6">
                    <h3 className="text-lg font-semibold mb-2">
                      {t("review.advancedDetails")}
                    </h3>
                    <div className="grid grid-cols-1 md:grid-cols-2 gap-4">
                      {advancedFieldList.map((field) => (
                        <div key={field.name} className="flex flex-col">
                          <span className="text-sm text-gray-500">
                            {t(field.label)}
                          </span>
                          <span className="font-medium">
                            {getCarFieldDisplayValue(
                              field,
                              formData.details?.vehicles ||
                                formData.details?.realEstate
                            )}
                          </span>
                        </div>
                      ))}
                    </div>
                  </section>
                )}
              </>
            )}

        {/* Images */}
        {renderSection(
          t("listings.images"),
          <FaImages className="w-5 h-5 text-blue-500" />,
          <Suspense fallback={<div>Loading images...</div>}>
            {renderImages()}
          </Suspense>
        )}

        {/* Error Messages */}
        {errors.length > 0 && (
          <div className="space-y-2">
            {errors.map((error, index) => (
              <p key={index} className="text-red-500 text-sm flex items-center">
                <AlertCircle className="w-4 h-4 mr-1" />
                {error}
              </p>
            ))}
          </div>
        )}

        {/* Submit Button */}
        <form onSubmit={handleSubmit} className="mt-6">
          <div className="flex justify-between">
            <button
              type="button"
              onClick={onBack}
              className="px-6 py-2 border border-gray-300 rounded-lg hover:bg-gray-50"
              disabled={isSubmitting}
            >
              <ChevronLeft className="w-4 h-4 inline-block mr-2" />
              {t("common.back")}
            </button>
            <button
              type="submit"
              className="px-6 py-2 bg-blue-600 text-white rounded-lg hover:bg-blue-700 flex items-center space-x-2"
              disabled={isSubmitting}
            >
              {isSubmitting ? (
                <>
                  <FaHistory className="animate-spin" />
                  <span>{t("common.submitting")}</span>
                </>
              ) : (
                <>
                  <FaCheck className="w-4 h-4 mr-2" />
                  <span>{t("common.submit")}</span>
                </>
              )}
            </button>
          </div>
        </form>
      </motion.div>
    );
  }
); // Close the React.memo wrapper

});  // Close the React.memo wrapper

export default ReviewSection;<|MERGE_RESOLUTION|>--- conflicted
+++ resolved
@@ -1,7 +1,4 @@
-<<<<<<< HEAD
-=======
 import React, { useState, useEffect, Suspense, lazy, useMemo, useCallback } from "react";
->>>>>>> ccdf89a1
 import ImageFallback from "@/components/common/ImageFallback";
 import {
   Condition,
@@ -13,12 +10,6 @@
 } from "@/types/enums";
 import type { FormState } from "@/types/forms";
 import { motion } from "framer-motion";
-import React, {
-  Suspense,
-  lazy,
-  useEffect,
-  useState
-} from "react";
 import { useTranslation } from "react-i18next";
 import {
   FaCar,
@@ -71,56 +62,6 @@
   transition: { duration: 0.3 },
 };
 
-<<<<<<< HEAD
-const ReviewSection = React.memo<ReviewSectionProps>(
-  ({ formData, onSubmit, onBack, onEdit, isSubmitting, error }) => {
-    const { t } = useTranslation();
-    const [loading, setLoading] = useState(false);
-
-    // Format price with currency and thousands separator
-    const formatPrice = (price: number) => {
-      return new Intl.NumberFormat("en-US", {
-        style: "currency",
-        currency: "USD",
-        minimumFractionDigits: 0,
-        maximumFractionDigits: 2,
-      }).format(price);
-    };
-
-    // Format mileage with thousands separator
-    const formatMileage = (mileage: string | number) => {
-      if (!mileage) return "N/A";
-      return new Intl.NumberFormat("en-US").format(Number(mileage));
-    };
-
-    // Format condition with proper capitalization
-    const formatCondition = (condition: Condition) => {
-      return condition.charAt(0).toUpperCase() + condition.slice(1);
-    };
-
-    // Format transmission with proper capitalization
-    const formatTransmission = (transmission: TransmissionType) => {
-      return transmission.charAt(0).toUpperCase() + transmission.slice(1);
-    };
-
-    // Format fuel type with proper capitalization
-    const formatFuelType = (fuelType: FuelType) => {
-      return fuelType.charAt(0).toUpperCase() + fuelType.slice(1);
-    };
-
-    const [listingAction, setListingAction] = useState<"SELL" | "RENT">("SELL");
-    const [errors, setErrors] = useState<string[]>([]);
-
-    const validateForm = () => {
-      const newErrors: string[] = [];
-
-      // Basic details validation
-      if (!formData.title?.trim()) {
-        newErrors.push(t("errors.titleRequired"));
-      }
-      if (!formData.description?.trim()) {
-        newErrors.push(t("errors.descriptionRequired"));
-=======
 const ReviewSection = React.memo<ReviewSectionProps>(({
   formData,
   onSubmit,
@@ -132,65 +73,49 @@
   const { t } = useTranslation();
   const [loading, setLoading] = useState(false);
 
-  // Format price with currency and thousands separator
-  const formatPrice = (price: number) => {
-    return new Intl.NumberFormat("en-US", {
-      style: "currency",
-      currency: "USD",
-      minimumFractionDigits: 0,
-      maximumFractionDigits: 2,
-    }).format(price);
-  };
-
-  // Format mileage with thousands separator
-  const formatMileage = (mileage: string | number) => {
-    if (!mileage) return "N/A";
-    return new Intl.NumberFormat("en-US").format(Number(mileage));
-  };
-
-  // Format condition with proper capitalization
-  const formatCondition = (condition: Condition) => {
-    return condition.charAt(0).toUpperCase() + condition.slice(1);
-  };
-
-  // Format transmission with proper capitalization
-  const formatTransmission = (transmission: TransmissionType) => {
-    return transmission.charAt(0).toUpperCase() + transmission.slice(1);
-  };
-
-  // Format fuel type with proper capitalization
-  const formatFuelType = (fuelType: FuelType) => {
-    return fuelType.charAt(0).toUpperCase() + fuelType.slice(1);
-  };
-
-  const [listingAction, setListingAction] = useState<"SELL" | "RENT">("SELL");
-  const [errors, setErrors] = useState<string[]>([]);
-
-  const validateForm = () => {
-    const newErrors: string[] = [];
-
-    // Basic details validation
-    if (!formData.title?.trim()) {
-      newErrors.push(t("errors.titleRequired"));
-    }
-    if (!formData.description?.trim()) {
-      newErrors.push(t("errors.descriptionRequired"));
-    }
-
-    // Price validation
-    const price = formData.price;
-    if (
-      price === undefined ||
-      price === 0 ||
-      (typeof price === "string" && price === "")
-    ) {
-      newErrors.push(t("errors.priceRequired"));
-    } else {
-      const numericPrice =
-        typeof price === "string" ? parseFloat(price) : price;
-      if (isNaN(numericPrice) || numericPrice <= 0) {
-        newErrors.push(t("errors.invalidPrice"));
->>>>>>> ccdf89a1
+    // Format price with currency and thousands separator
+    const formatPrice = (price: number) => {
+      return new Intl.NumberFormat("en-US", {
+        style: "currency",
+        currency: "USD",
+        minimumFractionDigits: 0,
+        maximumFractionDigits: 2,
+      }).format(price);
+    };
+
+    // Format mileage with thousands separator
+    const formatMileage = (mileage: string | number) => {
+      if (!mileage) return "N/A";
+      return new Intl.NumberFormat("en-US").format(Number(mileage));
+    };
+
+    // Format condition with proper capitalization
+    const formatCondition = (condition: Condition) => {
+      return condition.charAt(0).toUpperCase() + condition.slice(1);
+    };
+
+    // Format transmission with proper capitalization
+    const formatTransmission = (transmission: TransmissionType) => {
+      return transmission.charAt(0).toUpperCase() + transmission.slice(1);
+    };
+
+    // Format fuel type with proper capitalization
+    const formatFuelType = (fuelType: FuelType) => {
+      return fuelType.charAt(0).toUpperCase() + fuelType.slice(1);
+    };
+
+    const [listingAction, setListingAction] = useState<"SELL" | "RENT">("SELL");
+    const [errors, setErrors] = useState<string[]>([]);
+
+    const validateForm = () => {
+      const newErrors: string[] = [];
+
+      // Basic details validation
+      if (!formData.title?.trim()) {
+        newErrors.push(t("errors.titleRequired"));
+      }
+      if (!formData.description?.trim()) {
+        newErrors.push(t("errors.descriptionRequired"));
       }
 
       // Price validation
