--- conflicted
+++ resolved
@@ -116,65 +116,6 @@
             ...(data.category || {}),
           },
           details: {
-<<<<<<< HEAD
-            vehicles:
-              data.category.mainCategory === ListingCategory.VEHICLES
-                ? {
-                    vehicleType:
-                      data.details?.vehicles?.vehicleType || VehicleType.CAR,
-                    make: data.details?.vehicles?.make || "",
-                    model: data.details?.vehicles?.model || "",
-                    year:
-                      data.details?.vehicles?.year ||
-                      new Date().getFullYear().toString(),
-                    mileage: data.details?.vehicles?.mileage || "",
-                    fuelType:
-                      data.details?.vehicles?.fuelType || FuelType.GASOLINE,
-                    transmissionType:
-                      data.details?.vehicles?.transmissionType ||
-                      TransmissionType.AUTOMATIC,
-                    color: data.details?.vehicles?.color || "",
-                    condition:
-                      data.details?.vehicles?.condition || Condition.GOOD,
-                    features: data.details?.vehicles?.features || [],
-                    interiorColor:
-                      data.details?.vehicles?.interiorColor ||
-                      prev.details?.vehicles?.interiorColor ||
-                      "#000000",
-                    engine: data.details?.vehicles?.engine || "",
-                    warranty:
-                      data.details?.vehicles?.warranty?.toString() || "",
-                    serviceHistory:
-                      data.details?.vehicles?.serviceHistory ||
-                      prev.details?.vehicles?.serviceHistory ||
-                      "none",
-                    previousOwners:
-                      data.details?.vehicles?.previousOwners ??
-                      prev.details?.vehicles?.previousOwners ??
-                      0,
-                    registrationStatus:
-                      data.details?.vehicles?.registrationStatus ||
-                      prev.details?.vehicles?.registrationStatus ||
-                      "unregistered",
-                  }
-                : undefined,
-            realEstate:
-              data.category.mainCategory === ListingCategory.REAL_ESTATE
-                ? {
-                    propertyType:
-                      data.details?.realEstate?.propertyType ||
-                      PropertyType.HOUSE,
-                    size: data.details?.realEstate?.size || "",
-                    yearBuilt: data.details?.realEstate?.yearBuilt || "",
-                    bedrooms: data.details?.realEstate?.bedrooms || "",
-                    bathrooms: data.details?.realEstate?.bathrooms || "",
-                    condition:
-                      data.details?.realEstate?.condition || Condition.GOOD,
-                    features: data.details?.realEstate?.features || [],
-                  }
-                : undefined,
-          },
-=======
             vehicles: data.category.mainCategory === ListingCategory.VEHICLES ? {
               vehicleType: data.details?.vehicles?.vehicleType || VehicleType.CAR,
               make: data.details?.vehicles?.make || "",
@@ -182,9 +123,7 @@
               year: data.details?.vehicles?.year || new Date().getFullYear().toString(),
               mileage: data.details?.vehicles?.mileage || "",
               fuelType: data.details?.vehicles?.fuelType || FuelType.GASOLINE,
-              transmission: data.details?.vehicles?.transmission || TransmissionType.AUTOMATIC,
-              brakeType: data.details?.vehicles?.brakeType || "Not provided",
-              engineSize: data.details?.vehicles?.engineSize || "Not provided",
+              transmissionType: data.details?.vehicles?.transmissionType || TransmissionType.AUTOMATIC,
               color: data.details?.vehicles?.color || "",
               condition: data.details?.vehicles?.condition || Condition.GOOD,
               features: data.details?.vehicles?.features || [],
@@ -205,7 +144,6 @@
               features: data.details?.realEstate?.features || [],
             } : undefined,
           }
->>>>>>> 8d5601a3
         };
         // Save to session storage
         sessionStorage.setItem(
@@ -235,7 +173,6 @@
 
       setFormData((prev) => {
         // Deep merge the details objects
-<<<<<<< HEAD
         const mergedVehicles =
           data.category.mainCategory === ListingCategory.VEHICLES
             ? {
@@ -301,13 +238,13 @@
                 fuelType: (prev.details?.vehicles?.fuelType ||
                   data.details?.vehicles?.fuelType ||
                   FuelType.GASOLINE) as FuelType,
-                transmissionType: (prev.details?.vehicles?.transmissionType ||
+                transmission: (prev.details?.vehicles?.transmission ||
                   data.details?.vehicles?.transmissionType ||
                   TransmissionType.AUTOMATIC) as TransmissionType,
                 brakeType:
                   prev.details?.vehicles?.brakeType ||
                   data.details?.vehicles?.brakeType ||
-                  "",
+                  "Not provided",
                 color:
                   prev.details?.vehicles?.color ||
                   data.details?.vehicles?.color ||
@@ -318,7 +255,7 @@
                 engineSize:
                   prev.details?.vehicles?.engineSize ||
                   data.details?.vehicles?.engineSize ||
-                  "",
+                  "Not provided",
                 features:
                   prev.details?.vehicles?.features ||
                   data.details?.vehicles?.features ||
@@ -399,48 +336,6 @@
               }
             : undefined;
 
-=======
-        const mergedVehicles = data.category.mainCategory === ListingCategory.VEHICLES 
-          ? { 
-              vehicleType: (prev.details?.vehicles?.vehicleType || data.details?.vehicles?.vehicleType || VehicleType.CAR) as VehicleType,
-              make: data.details?.vehicles?.make || prev.details?.vehicles?.make || "",
-              model: data.details?.vehicles?.model || prev.details?.vehicles?.model || "",
-              year: prev.details?.vehicles?.year || data.details?.vehicles?.year || new Date().getFullYear().toString(),
-              mileage: prev.details?.vehicles?.mileage || data.details?.vehicles?.mileage || "",
-              fuelType: (prev.details?.vehicles?.fuelType || data.details?.vehicles?.fuelType || FuelType.GASOLINE) as FuelType,
-              transmission: (prev.details?.vehicles?.transmission || data.details?.vehicles?.transmission || TransmissionType.AUTOMATIC) as TransmissionType,
-              brakeType: prev.details?.vehicles?.brakeType || data.details?.vehicles?.brakeType || "Not provided",
-              engineSize: prev.details?.vehicles?.engineSize || data.details?.vehicles?.engineSize || "Not provided",
-              color: prev.details?.vehicles?.color || data.details?.vehicles?.color || "",
-              condition: (prev.details?.vehicles?.condition || data.details?.vehicles?.condition || Condition.GOOD) as Condition,
-              features: prev.details?.vehicles?.features || data.details?.vehicles?.features || [],
-              interiorColor: prev.details?.vehicles?.interiorColor || data.details?.vehicles?.interiorColor || "",
-              engine: prev.details?.vehicles?.engine || data.details?.vehicles?.engine || "",
-              warranty: prev.details?.vehicles?.warranty || data.details?.vehicles?.warranty || "",
-              serviceHistory: prev.details?.vehicles?.serviceHistory || data.details?.vehicles?.serviceHistory || "",
-              previousOwners: prev.details?.vehicles?.previousOwners || data.details?.vehicles?.previousOwners || 0,
-              registrationStatus: prev.details?.vehicles?.registrationStatus || data.details?.vehicles?.registrationStatus || "",
-              seatingCapacity: data.details?.vehicles?.seatingCapacity || prev.details?.vehicles?.seatingCapacity || 0,
-              // Van specific fields
-              vanType: data.details?.vehicles?.vanType || prev.details?.vehicles?.vanType || "",
-              cargoVolume: data.details?.vehicles?.cargoVolume || prev.details?.vehicles?.cargoVolume || 0,
-              payloadCapacity: data.details?.vehicles?.payloadCapacity || prev.details?.vehicles?.payloadCapacity || 0
-            }
-          : undefined;
-          
-        const mergedRealEstate = data.category.mainCategory === ListingCategory.REAL_ESTATE
-          ? { 
-              propertyType: (prev.details?.realEstate?.propertyType || data.details?.realEstate?.propertyType || PropertyType.HOUSE) as PropertyType,
-              size: prev.details?.realEstate?.size || data.details?.realEstate?.size || "",
-              yearBuilt: prev.details?.realEstate?.yearBuilt || data.details?.realEstate?.yearBuilt || "",
-              bedrooms: prev.details?.realEstate?.bedrooms || data.details?.realEstate?.bedrooms || "",
-              bathrooms: prev.details?.realEstate?.bathrooms || data.details?.realEstate?.bathrooms || "",
-              condition: (prev.details?.realEstate?.condition || data.details?.realEstate?.condition || Condition.GOOD) as Condition,
-              features: prev.details?.realEstate?.features || data.details?.realEstate?.features || []
-            }
-          : undefined;
-        
->>>>>>> 8d5601a3
         // Log the merged data objects
         console.log("Merged vehicles data:", mergedVehicles);
         console.log("Merged real estate data:", mergedRealEstate);
@@ -503,7 +398,6 @@
       // Add details
       if (data.details) {
         const details = {
-<<<<<<< HEAD
           vehicles: data.details.vehicles
             ? {
                 vehicleType: data.details.vehicles.vehicleType,
@@ -512,7 +406,7 @@
                 year: parseInt(data.details.vehicles.year || "0"),
                 mileage: parseInt(data.details.vehicles.mileage || "0"),
                 fuelType: data.details.vehicles.fuelType,
-                transmissionType: data.details.vehicles.transmissionType,
+                transmissionType: data.details.vehicles.transmission,
                 color:
                   data.details.vehicles.color &&
                   /^#[0-9A-F]{6}$/i.test(data.details.vehicles.color)
@@ -553,42 +447,6 @@
                 condition: data.details.realEstate.condition,
               }
             : undefined,
-=======
-          vehicles: data.details.vehicles ? {
-            vehicleType: data.details.vehicles.vehicleType,
-            make: data.details.vehicles.make,
-            model: data.details.vehicles.model,
-            year: parseInt(data.details.vehicles.year || '0'),
-            mileage: parseInt(data.details.vehicles.mileage || '0'),
-            fuelType: data.details.vehicles.fuelType,
-            transmission: data.details.vehicles.transmission,
-            color: data.details.vehicles.color && /^#[0-9A-F]{6}$/i.test(data.details.vehicles.color) 
-              ? data.details.vehicles.color 
-              : (typeof data.details.vehicles.color === 'string' && data.details.vehicles.color.startsWith('#') 
-                ? data.details.vehicles.color 
-                : '#000000'),
-            condition: data.details.vehicles.condition,
-            interiorColor: data.details.vehicles.interiorColor && /^#[0-9A-F]{6}$/i.test(data.details.vehicles.interiorColor) 
-              ? data.details.vehicles.interiorColor 
-              : (typeof data.details.vehicles.interiorColor === 'string' && data.details.vehicles.interiorColor.startsWith('#') 
-                ? data.details.vehicles.interiorColor 
-                : '#000000'),
-            engine: data.details.vehicles.engine || '',
-            warranty: data.details.vehicles.warranty ? parseInt(data.details.vehicles.warranty.toString()) : 0,
-            serviceHistory: data.details.vehicles.serviceHistory || 'none',
-            previousOwners: data.details.vehicles.previousOwners ? parseInt(data.details.vehicles.previousOwners.toString()) : 0,
-            registrationStatus: data.details.vehicles.registrationStatus || 'unregistered',
-            features: data.details.vehicles.features || []
-          } : undefined,
-          realEstate: data.details.realEstate ? {
-            propertyType: data.details.realEstate.propertyType,
-            size: data.details.realEstate.size,
-            yearBuilt: data.details.realEstate.yearBuilt,
-            bedrooms: data.details.realEstate.bedrooms,
-            bathrooms: data.details.realEstate.bathrooms,
-            condition: data.details.realEstate.condition
-          } : undefined
->>>>>>> 8d5601a3
         };
         formData.append("details", JSON.stringify(details));
       }
