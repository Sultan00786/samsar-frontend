--- conflicted
+++ resolved
@@ -1,9 +1,5 @@
-<<<<<<< HEAD
-import type { ListingFieldSchema } from "@/types/listings";
-=======
 import { ListingFieldSchema } from "@/types/listings";
 import { Condition, FuelType, TransmissionType } from "@/types/enums";
->>>>>>> 8d5601a3
 
 export const carSchema: ListingFieldSchema[] = [
   // Essential Section
@@ -21,7 +17,7 @@
     type: "colorpicker",
     section: "essential",
     required: true,
-    validate: (value: string) => (!value ? "Interior color is required" : null),
+    validate: (value: string) => !value ? "Interior color is required" : null,
   },
   {
     name: "mileage",
@@ -37,10 +33,6 @@
     type: "select",
     options: Object.values(Condition),
     section: "essential",
-<<<<<<< HEAD
-    required: true,
-    validate: (value: string) => (!value ? "Condition is required" : null),
-=======
     required: true
   },
   {
@@ -51,7 +43,6 @@
     section: "essential",
     required: true,
     validate: (value: string) => (!value ? "errors.transmissionRequired" : null)
->>>>>>> 8d5601a3
   },
   {
     name: "fuelType",
@@ -64,43 +55,6 @@
 
   // Entertainment & Tech features
   {
-<<<<<<< HEAD
-    name: "previousOwners",
-    label: "previousOwners",
-    type: "number",
-    section: "essential",
-    required: true,
-  },
-  {
-    name: "engine",
-    label: "engine",
-    type: "text",
-    section: "essential",
-    required: true,
-  },
-  {
-    name: "warranty",
-    label: "warranty",
-    type: "number",
-    section: "essential",
-    required: true,
-    validate: (value: number) => {
-      if (value === undefined || value === null)
-        return "Warranty months is required";
-      if (value < 0) return "Warranty months must be 0 or greater";
-      return null;
-    },
-  },
-  {
-    name: "serviceHistory",
-    label: "serviceHistory",
-    type: "select",
-    options: ["full", "partial", "none"],
-    section: "essential",
-    required: true,
-    validate: (value: string) =>
-      !value ? "Service history is required" : null,
-=======
     name: "bluetooth",
     label: "features.bluetooth",
     type: "toggle",
@@ -139,7 +93,6 @@
     section: "advanced",
     required: false,
     featureCategory: "entertainment"
->>>>>>> 8d5601a3
   },
 
   // Lighting features
