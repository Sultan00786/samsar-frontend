--- conflicted
+++ resolved
@@ -37,7 +37,7 @@
   },
   {
     name: "registrationStatus",
-    label: "listings.registrationStatus",
+    label: "registrationStatus",
     type: "select",
     options: ["registered", "unregistered", "expired"],
     section: "essential",
@@ -45,33 +45,14 @@
   },
   {
     name: "previousOwners",
-    label: "previousOwners",
+    label: "listings.previousOwners",
     type: "number",
     section: "essential",
     required: true,
   },
   {
-<<<<<<< HEAD
-    name: "engine",
-    label: "listings.engine",
-    type: "text",
-=======
-    name: "registrationStatus",
-    label: "registrationStatus",
-    type: "select",
-    options: ["registered", "unregistered", "expired"],
->>>>>>> 07ca34e6
-    section: "essential",
-    required: true,
-  },
-  {
-<<<<<<< HEAD
-    name: "mileage",
-    label: "listings.mileage",
-=======
     name: "engine",
     label: "engine",
->>>>>>> 07ca34e6
     type: "text",
     section: "essential",
     required: true,
