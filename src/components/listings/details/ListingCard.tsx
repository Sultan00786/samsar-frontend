import React from "react";
import { useTranslation } from "react-i18next";
import { Link } from "react-router-dom";
import { FaEdit, FaTrash } from "react-icons/fa";
import { formatCurrency } from "@/utils/format";
import type {
  Listing,
  VehicleDetails,
  RealEstateDetails,
} from "@/types/listings";
import { ListingCategory } from "@/types/enums";

export interface ListingCardProps {
  listing: Listing & {
    vehicleDetails?: VehicleDetails;
    realEstateDetails?: RealEstateDetails;
  };
  onDelete?: (id: string) => void;
  editable?: boolean;
  deletable?: boolean;
  showActions?: boolean;
  showSaveButton?: boolean;
  showPrice?: boolean;
  showLocation?: boolean;
  showDate?: boolean;
}

const ListingCard: React.FC<ListingCardProps> = ({
  listing,
  onDelete,
  editable = false,
  deletable = false,
  showActions = false,
  showSaveButton = false,
  showPrice = false,
  showLocation = false,
  showDate = false,
}) => {
  const { t } = useTranslation();
  const {
    id,
    title,
    price,
    images = [],
    category,
    location,
    createdAt,
    listingAction,
    vehicleDetails,
    realEstateDetails,
  } = listing;

  const firstImage =
    Array.isArray(images) && images.length > 0
      ? typeof images[0] === "string"
        ? images[0]
        : "/placeholder.jpg"
      : "/placeholder.jpg";

  const renderDetails = () => {
    if (category.mainCategory === ListingCategory.VEHICLES && vehicleDetails) {
      return (
        <div className="text-sm text-gray-600 dark:text-gray-400 space-y-1">
          <p>
            {vehicleDetails.year} {vehicleDetails.make} {vehicleDetails.model}
          </p>
          {vehicleDetails.mileage && <p>{vehicleDetails.mileage} km</p>}
          {vehicleDetails.transmission && vehicleDetails.fuelType && (
            <p>
              {t(`enums.transmission.${vehicleDetails.transmission}`)} •{" "}
              {t(`enums.fuel.${vehicleDetails.fuelType}`)}
            </p>
          )}
        </div>
      );
    }

    if (
      category.mainCategory === ListingCategory.REAL_ESTATE &&
      realEstateDetails
    ) {
      return (
        <div className="text-sm text-gray-600 dark:text-gray-400 space-y-1">
          <p>{t(`enums.propertyType.${realEstateDetails.propertyType}`)}</p>
          {realEstateDetails.size && <p>{realEstateDetails.size} m²</p>}
          {realEstateDetails.bedrooms && realEstateDetails.bathrooms && (
            <p>
              {realEstateDetails.bedrooms} {t("common.beds")} •{" "}
              {realEstateDetails.bathrooms} {t("common.baths")}
            </p>
          )}
        </div>
      );
    }

    return null;
  };

  return (
    <div className="bg-white dark:bg-gray-800 rounded-lg shadow-md overflow-hidden hover:shadow-lg transition-shadow duration-200">
      <Link to={`/listings/${id}`} className="block">
        <div className="relative pt-[75%] overflow-hidden">
          <img
            src={firstImage}
            alt={title}
<<<<<<< HEAD
            className="absolute inset-0 w-full h-full object-contain bg-white dark:bg-gray-800 bg-cover"
=======
            className="absolute inset-0 w-full h-full object-contain bg-gray-100 dark:bg-gray-900"
>>>>>>> 5d373b96
            onError={(e) => {
              e.currentTarget.src = "/placeholder.jpg";
              e.currentTarget.onerror = null;
            }}
          />
          <div className="absolute top-2 left-2 flex flex-wrap gap-1">
            <span className="bg-blue-500 text-white px-2 py-1 rounded text-xs">
<<<<<<< HEAD
              {t(`${listing?.subCategory}`)}
            </span>
            {listingAction === "rent" && (
              <span className="bg-green-500 text-white px-2 py-1 rounded text-xs">
                {t(`${listing?.listingAction}`)}
=======
              {t(`categories.vehicles.${category.subCategory}`)}
            </span>
            {listingAction === 'rent' && (
              <span className="bg-green-500 text-white px-2 py-1 rounded text-xs">
                {t('common.forRent')}
>>>>>>> 5d373b96
              </span>
            )}
          </div>
        </div>
        <div className="p-4">
          <h3 className="text-lg font-semibold mb-2 truncate">{title}</h3>
          {showPrice && (
            <p className="text-green-600 dark:text-green-400 font-semibold mb-2">
              {formatCurrency(price)}
              {listingAction === "rent" && (
                <span className="text-sm ml-1">/mo</span>
              )}
            </p>
          )}
          {renderDetails()}
          {showLocation && (
            <p className="text-gray-600 dark:text-gray-400 mt-2">{location}</p>
          )}
          {showDate && (
            <p className="text-gray-500 dark:text-gray-500 text-sm mt-2">
              {new Date(createdAt).toLocaleDateString()}
            </p>
          )}
        </div>
      </Link>
      {showActions && (
        <div className="flex justify-end gap-2 p-4 pt-0">
          {editable && (
            <button
              onClick={(e) => {
                e.preventDefault();
                e.stopPropagation();
                window.location.href = `/listings/${id}/edit`;
              }}
              className="px-3 py-1 bg-blue-500 text-white rounded-md hover:bg-blue-600 transition-colors duration-200 flex items-center gap-1"
            >
              <FaEdit className="w-4 h-4" />
              {t("common.edit")}
            </button>
          )}
          {deletable && (
            <button
              onClick={(e) => {
                e.preventDefault();
                e.stopPropagation();
                if (window.confirm(t("listings.deleteConfirmation"))) {
                  onDelete?.(id);
                }
              }}
              className="px-3 py-1 bg-red-500 text-white rounded-md hover:bg-red-600 transition-colors duration-200 flex items-center gap-1"
            >
              <FaTrash className="w-4 h-4" />
              {t("common.delete")}
            </button>
          )}
        </div>
      )}
    </div>
  );
};

export default ListingCard;<|MERGE_RESOLUTION|>--- conflicted
+++ resolved
@@ -1,4 +1,3 @@
-import React from "react";
 import { useTranslation } from "react-i18next";
 import { Link } from "react-router-dom";
 import { FaEdit, FaTrash } from "react-icons/fa";
@@ -103,11 +102,7 @@
           <img
             src={firstImage}
             alt={title}
-<<<<<<< HEAD
             className="absolute inset-0 w-full h-full object-contain bg-white dark:bg-gray-800 bg-cover"
-=======
-            className="absolute inset-0 w-full h-full object-contain bg-gray-100 dark:bg-gray-900"
->>>>>>> 5d373b96
             onError={(e) => {
               e.currentTarget.src = "/placeholder.jpg";
               e.currentTarget.onerror = null;
@@ -115,19 +110,11 @@
           />
           <div className="absolute top-2 left-2 flex flex-wrap gap-1">
             <span className="bg-blue-500 text-white px-2 py-1 rounded text-xs">
-<<<<<<< HEAD
-              {t(`${listing?.subCategory}`)}
+              {t(`categories.vehicles.${category.subCategory}`)}
             </span>
             {listingAction === "rent" && (
               <span className="bg-green-500 text-white px-2 py-1 rounded text-xs">
-                {t(`${listing?.listingAction}`)}
-=======
-              {t(`categories.vehicles.${category.subCategory}`)}
-            </span>
-            {listingAction === 'rent' && (
-              <span className="bg-green-500 text-white px-2 py-1 rounded text-xs">
-                {t('common.forRent')}
->>>>>>> 5d373b96
+                {t("common.forRent")}
               </span>
             )}
           </div>
